--- conflicted
+++ resolved
@@ -5,9 +5,6 @@
 use tasm_lib::Digest;
 use twenty_first::util_types::algebraic_hasher::AlgebraicHasher;
 use twenty_first::util_types::mmr::mmr_membership_proof::MmrMembershipProof;
-
-use crate::models::blockchain::shared::Hash;
-use crate::prelude::twenty_first;
 
 use super::chunk_dictionary::ChunkDictionary;
 use super::removal_record::RemovalRecord;
@@ -45,17 +42,10 @@
 ///
 /// Returns:
 ///  - 0: A hash set of indices, showing which indices are into the chunk dictionaries
-<<<<<<< HEAD
 ///       which have modified chunks.
 ///  - 1: A list of (old membership proof, new digest) where the membership proof
 ///       is how it looks before applying the removal record, and the digest is how
 ///       it looks after applying the removal record.
-=======
-///    which have modified chunks.
-///  - 1: A list of (old membership proof, new digest) where the membership proof
-///    is how it looks before applying the removal record, and the digest is how
-///    it looks after applying the removal record.
->>>>>>> e162e0a6
 ///
 /// This function updates the chunks that are present in the `chunk_dictionaries`
 /// input argument, but not the associated membership proofs. That must be handled
@@ -153,17 +143,10 @@
 ///
 /// Returns:
 ///  - 0: A hash set of indices, showing which indices are into the chunk dictionaries
-<<<<<<< HEAD
 ///       which have modified chunks.
 ///  - 1: A list of (old membership proof, new digest) where the membership proof
 ///       is how it looks before applying the removal record, and the digest is how
 ///       it looks after applying the removal record.
-=======
-///    which have modified chunks.
-///  - 1: A list of (old membership proof, new digest) where the membership proof
-///    is how it looks before applying the removal record, and the digest is how
-///    it looks after applying the removal record.
->>>>>>> e162e0a6
 ///
 /// This function updates the chunks that are present in the `chunk_dictionaries`
 /// input argument.
