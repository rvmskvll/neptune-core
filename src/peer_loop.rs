use std::cmp;
use std::marker::Unpin;
use std::net::SocketAddr;
use std::time::SystemTime;

use anyhow::bail;
use anyhow::Result;
use futures::sink::Sink;
use futures::sink::SinkExt;
use futures::stream::TryStream;
use futures::stream::TryStreamExt;
use itertools::Itertools;
use tokio::select;
use tokio::sync::broadcast;
use tokio::sync::mpsc;
use tracing::debug;
use tracing::error;
use tracing::info;
use tracing::warn;
use twenty_first::math::digest::Digest;

use crate::connect_to_peers::close_peer_connected_callback;
use crate::models::blockchain::block::block_height::BlockHeight;
use crate::models::blockchain::block::transfer_block::TransferBlock;
use crate::models::blockchain::block::Block;
<<<<<<< HEAD
use crate::models::channel::MainToPeerTask;
use crate::models::channel::PeerTaskToMain;
use crate::models::channel::PeerTaskToMainTransaction;
use crate::models::consensus::timestamp::Timestamp;
=======
use crate::models::channel::MainToPeerThread;
use crate::models::channel::PeerThreadToMain;
use crate::models::channel::PeerThreadToMainTransaction;
>>>>>>> e162e0a6
use crate::models::peer::HandshakeData;
use crate::models::peer::MutablePeerState;
use crate::models::peer::PeerInfo;
use crate::models::peer::PeerMessage;
use crate::models::peer::PeerSanctionReason;
use crate::models::peer::PeerStanding;
<<<<<<< HEAD
=======
use crate::models::proof_abstractions::timestamp::Timestamp;
>>>>>>> e162e0a6
use crate::models::state::mempool::MEMPOOL_IGNORE_TRANSACTIONS_THIS_MANY_SECS_AHEAD;
use crate::models::state::mempool::MEMPOOL_TX_THRESHOLD_AGE_IN_SECS;
use crate::models::state::GlobalStateLock;
use crate::prelude::twenty_first;

const STANDARD_BLOCK_BATCH_SIZE: usize = 50;
const MAX_PEER_LIST_LENGTH: usize = 10;
const MINIMUM_BLOCK_BATCH_SIZE: usize = 2;

const KEEP_CONNECTION_ALIVE: bool = false;
const _DISCONNECT_CONNECTION: bool = true;

pub type PeerStandingNumber = i32;

/// Handles messages from peers via TCP
///
/// also handles messages from main task over the main-to-peer-tasks broadcast
/// channel.
pub struct PeerLoopHandler {
    to_main_tx: mpsc::Sender<PeerTaskToMain>,
    global_state_lock: GlobalStateLock,
    peer_address: SocketAddr,
    peer_handshake_data: HandshakeData,
    inbound_connection: bool,
    distance: u8,
}

impl PeerLoopHandler {
    pub fn new(
        to_main_tx: mpsc::Sender<PeerTaskToMain>,
        global_state_lock: GlobalStateLock,
        peer_address: SocketAddr,
        peer_handshake_data: HandshakeData,
        inbound_connection: bool,
        distance: u8,
    ) -> Self {
        Self {
            to_main_tx,
            global_state_lock,
            peer_address,
            peer_handshake_data,
            inbound_connection,
            distance,
        }
    }

    // TODO: Add a reward function that mutates the peer status

    /// Locking:
    ///   * acquires `global_state_lock` for write
    async fn punish(&mut self, reason: PeerSanctionReason) -> Result<()> {
        let mut global_state_mut = self.global_state_lock.lock_guard_mut().await;
        warn!(
            "Sanctioning peer {} for {:?}",
            self.peer_address.ip(),
            reason
        );
        let new_standing = global_state_mut
            .net
            .peer_map
            .get_mut(&self.peer_address)
            .map(|p| p.standing.sanction(reason))
            .unwrap_or(0);

        if new_standing < -(global_state_mut.cli().peer_tolerance as PeerStandingNumber) {
            warn!("Banning peer");
            bail!("Banning peer");
        }

        Ok(())
    }

    /// Handle validation and send all blocks to the main task if they're all
    /// valid. Use with a list of blocks or a single block. When the
    /// `received_blocks` is a list, the parent of the `i+1`th block in the
    /// list is the `i`th block. The parent of element zero in this list is
    /// `parent_of_first_block`.
    ///
    /// Locking:
    ///   * acquires `global_state_lock` for write via Self::punish()
    async fn handle_blocks(
        &mut self,
        received_blocks: Vec<Block>,
        parent_of_first_block: Block,
    ) -> Result<BlockHeight> {
        debug!(
            "attempting to validate {} {}",
            received_blocks.len(),
            if received_blocks.len() == 1 {
                "block"
            } else {
                "blocks"
            }
        );
        let now = Timestamp::now();
        let mut previous_block = &parent_of_first_block;
        for new_block in received_blocks.iter() {
            if !new_block.has_proof_of_work(previous_block) {
                warn!(
                    "Received invalid proof-of-work for block of height {} from peer with IP {}",
                    new_block.kernel.header.height, self.peer_address
                );
                warn!("Difficulty is {}.", previous_block.kernel.header.difficulty);
                warn!(
                    "Proof of work should be {} (or more) but was [{}].",
                    Block::difficulty_to_digest_threshold(previous_block.kernel.header.difficulty),
                    new_block.hash().values().iter().join(", ")
                );
                self.punish(PeerSanctionReason::InvalidBlock((
                    new_block.kernel.header.height,
                    new_block.hash(),
                )))
                .await?;
                bail!("Failed to validate block due to insufficient PoW");
            } else if !new_block.is_valid(previous_block, now) {
                warn!(
                    "Received invalid block of height {} from peer with IP {}",
                    new_block.kernel.header.height, self.peer_address
                );
                self.punish(PeerSanctionReason::InvalidBlock((
                    new_block.kernel.header.height,
                    new_block.hash(),
                )))
                .await?;
                bail!("Failed to validate block: invalid block");
            } else {
                info!(
                    "Block with height {} is valid. mined: {}",
                    new_block.kernel.header.height,
                    new_block.kernel.header.timestamp.standard_format()
                );
            }

            previous_block = new_block;
        }

        // Send the new blocks to the main task which handles the state update
        // and storage to the database.
        let new_block_height = received_blocks.last().unwrap().kernel.header.height;
        self.to_main_tx
            .send(PeerTaskToMain::NewBlocks(received_blocks))
            .await?;
        info!(
            "Updated block info by block from peer. block height {}",
            new_block_height
        );

        Ok(new_block_height)
    }

    /// Function for handling the receiving of single new block from a peer
    ///
    /// Locking:
    ///   * acquires `global_state_lock` for write via Self::punish()
    async fn receive_new_block<S>(
        &mut self,
        received_block: Box<Block>,
        peer: &mut S,
        peer_state: &mut MutablePeerState,
    ) -> Result<()>
    where
        S: Sink<PeerMessage> + TryStream<Ok = PeerMessage> + Unpin,
        <S as Sink<PeerMessage>>::Error: std::error::Error + Sync + Send + 'static,
        <S as TryStream>::Error: std::error::Error,
    {
        let parent_digest = received_block.kernel.header.prev_block_digest;
        debug!("Fetching parent block");
        let parent_block = self
            .global_state_lock
            .lock_guard()
            .await
            .chain
            .archival_state()
            .get_block(parent_digest)
            .await?;
        debug!(
            "Completed parent block fetching from DB: {}",
            if parent_block.is_some() {
                "found".to_string()
            } else {
                "not found".to_string()
            }
        );
        let parent_height = received_block.kernel.header.height.previous();

        // If parent is not known, request the parent, and add the current to the peer fork resolution list
        if parent_block.is_none() && parent_height > BlockHeight::genesis() {
            info!(
                "Parent not known: Requesting previous block with height {} from peer",
                parent_height
            );

            // If the received block matches the block reconciliation state
            // push it there and request its parent
            if peer_state.fork_reconciliation_blocks.is_empty()
                || peer_state
                    .fork_reconciliation_blocks
                    .last()
                    .unwrap()
                    .kernel
                    .header
                    .height
                    .previous()
                    == received_block.kernel.header.height
                    && peer_state.fork_reconciliation_blocks.len() + 1
                        < self
                            .global_state_lock
                            .cli()
                            .max_number_of_blocks_before_syncing
            {
                peer_state.fork_reconciliation_blocks.push(*received_block);
            } else {
                // Blocks received out of order. Or more than allowed received without
                // going into sync mode. Give up on block resolution attempt.
                self.punish(PeerSanctionReason::ForkResolutionError((
                    received_block.kernel.header.height,
                    peer_state.fork_reconciliation_blocks.len() as u16,
                    received_block.hash(),
                )))
                .await?;
                warn!(
                    "Fork reconciliation failed after receiving {} blocks",
                    peer_state.fork_reconciliation_blocks.len() + 1
                );
                peer_state.fork_reconciliation_blocks = vec![];
                return Ok(());
            }

            peer.send(PeerMessage::BlockRequestByHash(parent_digest))
                .await?;

            return Ok(());
        }

        // We got all the way back to genesis, but disagree about genesis. Ban peer.
        if parent_block.is_none() && parent_height == BlockHeight::genesis() {
            self.punish(PeerSanctionReason::DifferentGenesis).await?;
            return Ok(());
        }

        // We want to treat the received blocks in reverse order, from oldest to newest
        let mut new_blocks = peer_state.fork_reconciliation_blocks.clone();
        new_blocks.push(*received_block);
        new_blocks.reverse();

        // Reset the fork resolution state since we got all the way back to find a block that we have
        let fork_reconciliation_event = !peer_state.fork_reconciliation_blocks.is_empty();
        peer_state.fork_reconciliation_blocks = vec![];

        // Sanity check, that the blocks are correctly sorted (they should be)
        // TODO: This has failed: Investigate!
        // See: https://neptune.builders/core-team/neptune-core/issues/125
        // TODO: This assert should be replaced with something to punish or disconnect
        // from a peer instead. It can be used by a malevolent peer to crash peer nodes.
        let mut new_blocks_sorted_check = new_blocks.clone();
        new_blocks_sorted_check.sort_by(|a, b| a.kernel.header.height.cmp(&b.kernel.header.height));
        assert_eq!(
            new_blocks_sorted_check,
            new_blocks,
            "Block list in fork resolution must be sorted. Got blocks in this order: {}",
            new_blocks
                .iter()
                .map(|b| b.kernel.header.height.to_string())
                .join(", ")
        );

        // Parent block is guaranteed to be set here. Because: either it was fetched from the
        // database, or it's the genesis block.
        let new_block_height = self
            .handle_blocks(new_blocks, parent_block.unwrap())
            .await?;

        // If `BlockNotification` was received during a block reconciliation
        // event, then the peer might have one (or more (unlikely)) blocks
        // that we do not have. We should thus request those blocks.
        if fork_reconciliation_event && peer_state.highest_shared_block_height > new_block_height {
            peer.send(PeerMessage::BlockRequestByHeight(
                peer_state.highest_shared_block_height,
            ))
            .await?;
        }

        Ok(())
    }

    /// Handle peer messages and returns Ok(true) if connection should be closed.
    /// Connection should also be closed if an error is returned.
    /// Otherwise returns OK(false).
    ///
    /// Locking:
    ///   * acquires `global_state_lock` for read
    ///   * acquires `global_state_lock` for write via Self::punish()
    async fn handle_peer_message<S>(
        &mut self,
        msg: PeerMessage,
        peer: &mut S,
        peer_state_info: &mut MutablePeerState,
    ) -> Result<bool>
    where
        S: Sink<PeerMessage> + TryStream<Ok = PeerMessage> + Unpin,
        <S as Sink<PeerMessage>>::Error: std::error::Error + Sync + Send + 'static,
        <S as TryStream>::Error: std::error::Error,
    {
        debug!(
            "Received {} from peer {}",
            msg.get_type(),
            self.peer_address
        );
        match msg {
            PeerMessage::Bye => {
                // Note that the current peer is not removed from the global_state.peer_map here
                // but that this is done by the caller.
                info!("Got bye. Closing connection to peer");
                Ok(true)
            }
            PeerMessage::PeerListRequest => {
                // We are interested in the address on which peers accept ingoing connections,
                // not in the address in which they are connected to us. We are only interested in
                // peers that accept incoming connections.
                let mut peer_info: Vec<(SocketAddr, u128)> = self
                    .global_state_lock
                    .lock_guard()
                    .await
                    .net
                    .peer_map
                    .values()
                    .filter(|peer_info| peer_info.listen_address().is_some())
                    .take(MAX_PEER_LIST_LENGTH) // limit length of response
                    .map(|peer_info| {
                        (
                            // unwrap is safe bc of above `filter`
                            peer_info.listen_address().unwrap(),
                            peer_info.instance_id,
                        )
                    })
                    .collect();

                // We sort the returned list, so this function is easier to test
                peer_info.sort_by_cached_key(|x| x.0);

                debug!("Responding with: {:?}", peer_info);
                peer.send(PeerMessage::PeerListResponse(peer_info)).await?;
                Ok(false)
            }
            PeerMessage::PeerListResponse(peers) => {
                if peers.len() > MAX_PEER_LIST_LENGTH {
                    self.punish(PeerSanctionReason::FloodPeerListResponse)
                        .await?;
                }
                self.to_main_tx
                    .send(PeerTaskToMain::PeerDiscoveryAnswer((
                        peers,
                        self.peer_address,
                        // The distance to the revealed peers is 1 + this peer's distance
                        self.distance + 1,
                    )))
                    .await?;
                Ok(false)
            }
            PeerMessage::Block(t_block) => {
                info!(
                    "Got new block from peer {}, height {}, mined {}",
                    self.peer_address,
                    t_block.header.height,
                    t_block.header.timestamp.standard_format()
                );
                let new_block_height = t_block.header.height;

                let block: Box<Block> = Box::new((*t_block).into());

                // Update the value for the highest known height that peer possesses iff
                // we are not in a fork reconciliation state.
                if peer_state_info.fork_reconciliation_blocks.is_empty() {
                    peer_state_info.highest_shared_block_height = new_block_height;
                }

                let incoming_block_is_heavier = self
                    .global_state_lock
                    .lock_guard()
                    .await
                    .chain
                    .light_state()
                    .kernel
                    .header
                    .proof_of_work_family
                    < block.kernel.header.proof_of_work_family;
                let reconciliation_ongoing = match peer_state_info.fork_reconciliation_blocks.last()
                {
                    Some(last_block) => last_block.kernel.header.prev_block_digest == block.hash(),
                    None => false,
                };

                // Determine whether
                //  a) the incoming block's POW family is larger than what we have; or
                //  b) we are populating a fork reconciliation blocks list.
                if incoming_block_is_heavier || reconciliation_ongoing {
                    debug!("block is new");
                    self.receive_new_block(block, peer, peer_state_info).await?;
                } else {
                    info!(
                        "Got non-canonical block from peer, height: {}, PoW family: {:?}",
                        new_block_height, block.kernel.header.proof_of_work_family,
                    );
                }
                Ok(false)
            }
            PeerMessage::BlockRequestBatch(
                peers_suggested_starting_points,
                requested_batch_size,
            ) => {
                // Find the block that the peer is requesting to start from
                let mut peers_latest_canonical_block: Option<Block> = None;

                for digest in peers_suggested_starting_points {
                    debug!("Looking up block {} in batch request", digest);
                    let block_candidate = self
                        .global_state_lock
                        .lock_guard()
                        .await
                        .chain
                        .archival_state()
                        .get_block(digest)
                        .await
                        .expect("Lookup must work");
                    if let Some(block_candidate) = block_candidate {
                        // Verify that this block is not only known but also belongs to the canonical
                        // chain. Also check if it's the genesis block.

                        let global_state = self.global_state_lock.lock_guard().await;

                        let tip_digest = global_state.chain.light_state().hash();

                        if global_state
                            .chain
                            .archival_state()
                            .block_belongs_to_canonical_chain(block_candidate.hash(), tip_digest)
                            .await
                        {
                            peers_latest_canonical_block = match peers_latest_canonical_block {
                                None => Some(block_candidate),
                                Some(running_latest_block) => {
                                    if running_latest_block.kernel.header.height
                                        < block_candidate.kernel.header.height
                                    {
                                        Some(block_candidate)
                                    } else {
                                        Some(running_latest_block)
                                    }
                                }
                            };
                            debug!("Found block in canonical chain: {}", digest);
                        }
                    }
                }

                let peers_latest_canonical_block = match peers_latest_canonical_block {
                    Some(plcb) => plcb,
                    None => {
                        self.punish(PeerSanctionReason::BatchBlocksUnknownRequest)
                            .await?;
                        return Ok(false);
                    }
                };

                // Get the relevant blocks, at most batch size many, descending from the
                // peer's most canonical block.
                let responded_batch_size = cmp::min(
                    requested_batch_size,
                    self.global_state_lock
                        .cli()
                        .max_number_of_blocks_before_syncing
                        / 2,
                );
                let global_state = self.global_state_lock.lock_guard().await;
                let tip_digest = global_state.chain.light_state().hash();

                let responded_batch_size = cmp::max(responded_batch_size, MINIMUM_BLOCK_BATCH_SIZE);
                let mut returned_blocks: Vec<TransferBlock> =
                    Vec::with_capacity(responded_batch_size);

                let mut current_digest = peers_latest_canonical_block.hash();
                while returned_blocks.len() < responded_batch_size {
                    let children = global_state
                        .chain
                        .archival_state()
                        .get_children_block_digests(current_digest)
                        .await;

                    if children.is_empty() {
                        break;
                    }
                    let canonical_child_digest = if children.len() == 1 {
                        children[0]
                    } else {
                        let mut canonical = children[0];
                        for child in children.into_iter().skip(1) {
                            if global_state
                                .chain
                                .archival_state()
                                .block_belongs_to_canonical_chain(child, tip_digest)
                                .await
                            {
                                canonical = child;
                                break;
                            }
                        }
                        canonical
                    };

                    // get block and append to list
                    let canonical_child: Block = global_state
                        .chain
                        .archival_state()
                        .get_block(canonical_child_digest)
                        .await?
                        .unwrap();
                    returned_blocks.push(canonical_child.into());

                    // prepare for next iteration
                    current_digest = canonical_child_digest;
                }

                debug!(
                    "Returning {} blocks in batch response",
                    returned_blocks.len()
                );

                let response = PeerMessage::BlockResponseBatch(returned_blocks);
                peer.send(response).await?;

                Ok(false)
            }
            PeerMessage::BlockResponseBatch(t_blocks) => {
                debug!(
                    "handling block response batch with {} blocks",
                    t_blocks.len()
                );
                if t_blocks.len() < MINIMUM_BLOCK_BATCH_SIZE {
                    warn!("Got smaller batch response than allowed");
                    self.punish(PeerSanctionReason::TooShortBlockBatch).await?;
                    return Ok(false);
                }

                // Verify that we are in fact in syncing mode
                // TODO: Seperate peer messages into those allowed under syncing
                // and those that are not
                if !self.global_state_lock.lock_guard().await.net.syncing {
                    warn!("Received a batch of blocks without being in syncing mode");
                    self.punish(PeerSanctionReason::ReceivedBatchBlocksOutsideOfSync)
                        .await?;
                    return Ok(false);
                }

                // Verify that the response matches the current state
                // We get the latest block from the DB here since this message is
                // only valid for archival nodes.
                let first_blocks_parent_digest: Digest = t_blocks[0].header.prev_block_digest;
                let most_canonical_own_block_match: Option<Block> = self
                    .global_state_lock
                    .lock_guard()
                    .await
                    .chain
                    .archival_state()
                    .get_block(first_blocks_parent_digest)
                    .await
                    .expect("Block lookup must succeed");
                let most_canonical_own_block_match: Block = match most_canonical_own_block_match {
                    Some(block) => block,
                    None => {
                        warn!("Got batch reponse with invalid start height");
                        self.punish(PeerSanctionReason::BatchBlocksInvalidStartHeight)
                            .await?;
                        return Ok(false);
                    }
                };

                // Convert all blocks to Block objects
                debug!(
                    "Found own block of height {} to match received batch",
                    most_canonical_own_block_match.kernel.header.height
                );
                let received_blocks: Vec<Block> = t_blocks.into_iter().map(|x| x.into()).collect();

                // Get the latest block that we know of and handle all received blocks
                self.handle_blocks(received_blocks, most_canonical_own_block_match)
                    .await?;

                Ok(false)
            }
            PeerMessage::BlockNotificationRequest => {
                debug!("Got BlockNotificationRequest");

                peer.send(PeerMessage::BlockNotification(
                    (&self
                        .global_state_lock
                        .lock_guard()
                        .await
                        .chain
                        .light_state()
                        .kernel
                        .header)
                        .into(),
                ))
                .await?;

                Ok(false)
            }
            PeerMessage::BlockNotification(block_notification) => {
                debug!(
                    "Got BlockNotification of height {}",
                    block_notification.height
                );
                peer_state_info.highest_shared_block_height = block_notification.height;
                {
                    let block_is_new = self
                        .global_state_lock
                        .lock_guard()
                        .await
                        .chain
                        .light_state()
                        .kernel
                        .header
                        .proof_of_work_family
                        < block_notification.proof_of_work_family;

                    debug!("block_is_new: {}", block_is_new);

                    // Only request block if it is new, and if we are not currently reconciling
                    // a fork. If we are reconciling, that is handled later, and the information
                    // about that is stored in `highest_shared_block_height`. If we are syncing
                    // we are also not requesting the block but instead updating the sync state.
                    if self.global_state_lock.lock_guard().await.net.syncing {
                        debug!(
                            "ignoring peer block with height {} because we are presently syncing",
                            block_notification.height
                        );

                        self.to_main_tx
                            .send(PeerTaskToMain::AddPeerMaxBlockHeight((
                                self.peer_address,
                                block_notification.height,
                                block_notification.proof_of_work_family,
                            )))
                            .await
                            .expect("Sending to main task must succeed");
                    } else if block_is_new && peer_state_info.fork_reconciliation_blocks.is_empty()
                    {
                        debug!(
                            "sending BlockRequestByHeight to peer for block with height {}",
                            block_notification.height
                        );
                        peer.send(PeerMessage::BlockRequestByHeight(block_notification.height))
                            .await?;
                    } else {
                        debug!(
                            "ignoring peer block. height {}. new: {}, reconciling_fork: {}",
                            block_notification.height,
                            block_is_new,
                            !peer_state_info.fork_reconciliation_blocks.is_empty()
                        );
                    }
                }

                Ok(false)
            }
            PeerMessage::BlockRequestByHash(block_digest) => {
                match self
                    .global_state_lock
                    .lock_guard()
                    .await
                    .chain
                    .archival_state()
                    .get_block(block_digest)
                    .await?
                {
                    None => {
                        // TODO: Consider punishing here
                        warn!("Peer requested unkown block with hash {}", block_digest);
                        Ok(false)
                    }
                    Some(b) => {
                        peer.send(PeerMessage::Block(Box::new(b.into()))).await?;
                        Ok(false)
                    }
                }
            }
            PeerMessage::BlockRequestByHeight(block_height) => {
                debug!("Got BlockRequestByHeight of height {}", block_height);

                let block_digests = self
                    .global_state_lock
                    .lock_guard()
                    .await
                    .chain
                    .archival_state()
                    .block_height_to_block_digests(block_height)
                    .await;
                debug!("Found {} blocks", block_digests.len());

                if block_digests.is_empty() {
                    warn!("Got block request by height for unknown block");
                    self.punish(PeerSanctionReason::BlockRequestUnknownHeight)
                        .await?;
                    return Ok(false);
                }

                // If more than one block is found, we need to find the one that's canonical
                let mut canonical_chain_block_digest = block_digests[0];
                if block_digests.len() > 1 {
                    let global_state = self.global_state_lock.lock_guard().await;
                    let tip_digest = global_state.chain.light_state().hash();
                    for block_digest in block_digests {
                        if global_state
                            .chain
                            .archival_state()
                            .block_belongs_to_canonical_chain(block_digest, tip_digest)
                            .await
                        {
                            canonical_chain_block_digest = block_digest;
                        }
                    }
                }

                let canonical_chain_block: Block = self
                    .global_state_lock
                    .lock_guard()
                    .await
                    .chain
                    .archival_state()
                    .get_block(canonical_chain_block_digest)
                    .await?
                    .unwrap();
                let block_response: PeerMessage =
                    PeerMessage::Block(Box::new(canonical_chain_block.into()));

                debug!("Sending block");
                peer.send(block_response).await?;
                debug!("Sent block");
                Ok(false)
            }
            PeerMessage::Handshake(_) => {
                self.punish(PeerSanctionReason::InvalidMessage).await?;
                Ok(false)
            }
            PeerMessage::ConnectionStatus(_) => {
                self.punish(PeerSanctionReason::InvalidMessage).await?;
                Ok(false)
            }
            PeerMessage::Transaction(transaction) => {
                debug!(
                    "`peer_loop` received following transaction from peer. {} inputs, {} outputs. Synced to mutator set hash: {}",
                    transaction.kernel.inputs.len(),
                    transaction.kernel.outputs.len(),
                    transaction.kernel.mutator_set_hash
                );

                // If transaction is invalid, punish
                if !transaction.is_valid().await {
                    warn!("Received invalid tx");
                    self.punish(PeerSanctionReason::InvalidTransaction).await?;
                    return Ok(KEEP_CONNECTION_ALIVE);
                }

                // If transaction has coinbase, punish.
                // Transactions received from peers have not been mined yet.
                // Only the miner is allowed to produce transactions with non-empty coinbase fields.
                if transaction.kernel.coinbase.is_some() {
                    warn!("Received non-mined transaction with coinbase.");
                    self.punish(PeerSanctionReason::NonMinedTransactionHasCoinbase)
                        .await?;
                    return Ok(KEEP_CONNECTION_ALIVE);
                }

                // if transaction is not confirmable, punish
                let confirmable = transaction.is_confirmable_relative_to(
                    &self
                        .global_state_lock
                        .lock_guard()
                        .await
                        .chain
                        .light_state()
                        .kernel
                        .body
                        .mutator_set_accumulator,
                );
                if !confirmable {
                    warn!("Received unconfirmable tx");
                    self.punish(PeerSanctionReason::UnconfirmableTransaction)
                        .await?;
                    return Ok(KEEP_CONNECTION_ALIVE);
                }

                // Get transaction timestamp
                let tx_timestamp = transaction.kernel.timestamp;

                // 2. Ignore if transaction is too old
                let now = Timestamp::now();
                if tx_timestamp < now - Timestamp::seconds(MEMPOOL_TX_THRESHOLD_AGE_IN_SECS) {
                    // TODO: Consider punishing here
                    warn!("Received too old tx");
                    return Ok(KEEP_CONNECTION_ALIVE);
                }

                // 3. Ignore if transaction is too far into the future
                if tx_timestamp
                    > now + Timestamp::seconds(MEMPOOL_IGNORE_TRANSACTIONS_THIS_MANY_SECS_AHEAD)
                {
                    // TODO: Consider punishing here
                    warn!("Received tx too far into the future. Got timestamp: {tx_timestamp:?}");
                    return Ok(KEEP_CONNECTION_ALIVE);
                }

                // Otherwise relay to main
                let pt2m_transaction = PeerTaskToMainTransaction {
                    transaction: *transaction.to_owned(),
                    confirmable_for_block: self
                        .global_state_lock
                        .lock_guard()
                        .await
                        .chain
                        .light_state()
                        .hash(),
                };
                self.to_main_tx
                    .send(PeerTaskToMain::Transaction(Box::new(pt2m_transaction)))
                    .await?;

                Ok(KEEP_CONNECTION_ALIVE)
            }
            PeerMessage::TransactionNotification(transaction_notification) => {
                // 1. Ignore if we already know this transaction.
                let transaction_is_known = self
                    .global_state_lock
                    .lock_guard()
                    .await
                    .mempool
                    .contains(transaction_notification.transaction_digest);
                if transaction_is_known {
                    debug!("transaction was already known");
                    return Ok(KEEP_CONNECTION_ALIVE);
                }

                // Should we check a timestamp here?

                // 2. Request the actual `Transaction` from peer
                debug!("requesting transaction from peer");
                peer.send(PeerMessage::TransactionRequest(
                    transaction_notification.transaction_digest,
                ))
                .await?;

                Ok(KEEP_CONNECTION_ALIVE)
            }
            PeerMessage::TransactionRequest(transaction_identifier) => {
                if let Some(transaction) = self
                    .global_state_lock
                    .lock_guard()
                    .await
                    .mempool
                    .get(transaction_identifier)
                {
                    peer.send(PeerMessage::Transaction(Box::new(transaction.clone())))
                        .await?;
                }

                Ok(KEEP_CONNECTION_ALIVE)
            }
        }
    }

    /// Handle message from main task. The boolean return value indicates if
    /// the connection should be closed.
    ///
    /// Locking:
    ///   * acquires `global_state_lock` for write via Self::punish()
    async fn handle_main_task_message<S>(
        &mut self,
        msg: MainToPeerTask,
        peer: &mut S,
        peer_state_info: &mut MutablePeerState,
    ) -> Result<bool>
    where
        S: Sink<PeerMessage> + TryStream<Ok = PeerMessage> + Unpin,
        <S as Sink<PeerMessage>>::Error: std::error::Error + Sync + Send + 'static,
        <S as TryStream>::Error: std::error::Error,
    {
        debug!("Handling {} message from main in peer loop", msg.get_type());
        match msg {
            MainToPeerTask::Block(block) => {
                // We don't currently differentiate whether a new block came from a peer, or from our
                // own miner. It's always shared through this logic.
                let new_block_height = block.kernel.header.height;
                if new_block_height > peer_state_info.highest_shared_block_height {
                    debug!("Sending PeerMessage::BlockNotification");
                    peer_state_info.highest_shared_block_height = new_block_height;
                    peer.send(PeerMessage::BlockNotification((*block).into()))
                        .await?;
                    debug!("Sent PeerMessage::BlockNotification");
                }
                Ok(false)
            }
            MainToPeerTask::RequestBlockBatch(most_canonical_block_digests, peer_addr_target) => {
                // Only ask one of the peers about the batch of blocks
                if peer_addr_target != self.peer_address {
                    return Ok(false);
                }

                let request_batch_size = std::cmp::min(
                    STANDARD_BLOCK_BATCH_SIZE,
                    self.global_state_lock
                        .cli()
                        .max_number_of_blocks_before_syncing,
                );

                peer.send(PeerMessage::BlockRequestBatch(
                    most_canonical_block_digests,
                    request_batch_size,
                ))
                .await?;

                Ok(false)
            }
            MainToPeerTask::PeerSynchronizationTimeout(socket_addr) => {
                if self.peer_address != socket_addr {
                    return Ok(false);
                }

                self.punish(PeerSanctionReason::SynchronizationTimeout)
                    .await?;

                // If this peer failed the last synchronization attempt, we only
                // sanction, we don't disconnect.
                Ok(false)
            }
            MainToPeerTask::MakePeerDiscoveryRequest => {
                peer.send(PeerMessage::PeerListRequest).await?;
                Ok(false)
            }
            MainToPeerTask::Disconnect(target_socket_addr) => {
                // Disconnect from this peer if its address matches that which the main
                // task requested to disconnect from.
                Ok(target_socket_addr == self.peer_address)
            }
            // Disconnect from this peer, no matter what.
            MainToPeerTask::DisconnectAll() => Ok(true),
            MainToPeerTask::MakeSpecificPeerDiscoveryRequest(target_socket_addr) => {
                if target_socket_addr == self.peer_address {
                    peer.send(PeerMessage::PeerListRequest).await?;
                }
                Ok(false)
            }
            MainToPeerTask::TransactionNotification(transaction_notification) => {
                debug!("Sending PeerMessage::TransactionNotification");
                peer.send(PeerMessage::TransactionNotification(
                    transaction_notification,
                ))
                .await?;
                debug!("Sent PeerMessage::TransactionNotification");
                Ok(KEEP_CONNECTION_ALIVE)
            }
        }
    }

    /// Loop for the peer tasks. Awaits either a message from the peer over TCP,
    /// or a message from main over the main-to-peer-tasks broadcast channel.
    async fn run<S>(
        &mut self,
        mut peer: S,
        mut from_main_rx: broadcast::Receiver<MainToPeerTask>,
        peer_state_info: &mut MutablePeerState,
    ) -> Result<()>
    where
        S: Sink<PeerMessage> + TryStream<Ok = PeerMessage> + Unpin,
        <S as Sink<PeerMessage>>::Error: std::error::Error + Sync + Send + 'static,
        <S as TryStream>::Error: std::error::Error,
    {
        loop {
            select! {
                // Handle peer messages
                peer_message = peer.try_next() => {
                    match peer_message {
                        Ok(peer_message) => {
                            match peer_message {
                                None => {
                                    info!("Peer closed connection.");
                                    break;
                                }
                                Some(peer_msg) => {
                                    let syncing = self.global_state_lock.lock(|s| s.net.syncing).await;
                                    if peer_msg.ignore_during_sync() && syncing {
                                        debug!("Ignoring {} message during syncing, from {}", peer_msg.get_type(), self.peer_address);
                                        continue;
                                    }
                                    if peer_msg.ignore_when_not_sync() && !syncing {
                                        debug!("Ignoring {} message because we are not syncing, from {}", peer_msg.get_type(), self.peer_address);
                                        continue;
                                    }
                                    let close_connection: bool = match self.handle_peer_message(peer_msg, &mut peer, peer_state_info).await {
                                        Ok(close) => close,
                                        Err(err) => {
                                            warn!("{}. Closing connection.", err);
                                            bail!("{}", err);
                                        }
                                    };

                                    if close_connection {
                                        info!("Closing connection to {}", self.peer_address);
                                        break;
                                    }
                                }
                            }
                        }
                        Err(err) => {
                            error!("Error when receiving from peer: {}. Error: {err}", self.peer_address);
                            bail!("Error when receiving from peer: {}. Closing connection:", err);
                        }
                    }
                }

                // Handle messages from main task
                main_msg_res = from_main_rx.recv() => {
                    let close_connection = match main_msg_res {
                        Ok(main_msg) => match self.handle_main_task_message(main_msg, &mut peer, peer_state_info).await {
                            Ok(close) => close,

                            // If the handler of main-task messages returns error, the connection is closed.
                            // This might indicate that the peer got banned.
                            Err(err) => {
                                warn!("handle_main_task_message returned an eror: {}", err);
                                true
                            },
                        }
                        Err(e) => panic!("Failed to read from main loop: {}", e),
                    };

                    if close_connection {
                        info!("handle_main_task_message is closing the connection to {}", self.peer_address);
                        break;
                    }
                }
            }
        }
        Ok(())
    }

    /// Function called before entering the peer loop. Reads the potentially stored
    /// peer standing from the database and does other book-keeping before entering
    /// its final resting place: the `peer_loop`. Note that the peer has already been
    /// accepted for a connection for this loop to be entered. So we don't need
    /// to check the standing again.
    ///
    /// Locking:
    ///   * acquires `global_state_lock` for write
    pub async fn run_wrapper<S>(
        &mut self,
        mut peer: S,
        from_main_rx: broadcast::Receiver<MainToPeerTask>,
    ) -> Result<()>
    where
        S: Sink<PeerMessage> + TryStream<Ok = PeerMessage> + Unpin,
        <S as Sink<PeerMessage>>::Error: std::error::Error + Sync + Send + 'static,
        <S as TryStream>::Error: std::error::Error,
    {
        let global_state = self.global_state_lock.lock_guard().await;
        // Check if peer standing exists in database, return default if it does not.
        let standing: PeerStanding = global_state
            .net
            .peer_databases
            .peer_standings
            .get(self.peer_address.ip())
            .await
            .unwrap_or_default();

        // Add peer to peer map
        let new_peer = PeerInfo {
            port_for_incoming_connections: self.peer_handshake_data.listen_port,
            connected_address: self.peer_address,
            inbound: self.inbound_connection,
            instance_id: self.peer_handshake_data.instance_id,
            last_seen: SystemTime::now(),
            standing,
            version: self.peer_handshake_data.version.clone(),
            is_archival_node: self.peer_handshake_data.is_archival_node,
        };

        // There is potential for a race-condition in the peer_map here, as we've previously
        // counted the number of entries and checked if instance ID was already connected. But
        // this check could have been invalidated by other tasks so we perform it again

        if global_state
            .net
            .peer_map
            .values()
            .any(|pi| pi.instance_id == self.peer_handshake_data.instance_id)
        {
            bail!("Attempted to connect to already connected peer. Aborting connection.");
        }

        if global_state.net.peer_map.len() >= global_state.cli().max_peers as usize {
            bail!("Attempted to connect to more peers than allowed. Aborting connection.");
        }

        if global_state.net.peer_map.contains_key(&self.peer_address) {
            // This shouldn't be possible, unless the peer reports a different instance ID than
            // for the other connection. Only a malignant client would do that.
            bail!("Already connected to peer. Aborting connection");
        }
        drop(global_state);

        self.global_state_lock
            .lock_mut(|s| s.net.peer_map.insert(self.peer_address, new_peer))
            .await;

        // This message is used to determine if we are to enter synchronization mode.
        self.to_main_tx
            .send(PeerTaskToMain::AddPeerMaxBlockHeight((
                self.peer_address,
                self.peer_handshake_data.tip_header.height,
                self.peer_handshake_data.tip_header.proof_of_work_family,
            )))
            .await?;

        // `MutablePeerState` contains the part of the peer-loop's state that is mutable
        let mut peer_state = MutablePeerState::new(self.peer_handshake_data.tip_header.height);

        // If peer indicates more canonical block, request a block notification to catch up ASAP
        if self.peer_handshake_data.tip_header.proof_of_work_family
            > self
                .global_state_lock
                .lock_guard()
                .await
                .chain
                .light_state()
                .kernel
                .header
                .proof_of_work_family
        {
            peer.send(PeerMessage::BlockNotificationRequest).await?;
        }

        let res = self.run(peer, from_main_rx, &mut peer_state).await;
        debug!("Exited peer loop for {}", self.peer_address);

        close_peer_connected_callback(
            self.global_state_lock.clone(),
            self.peer_address,
            &self.to_main_tx,
        )
        .await?;

        debug!("Ending peer loop for {}", self.peer_address);

        // Return any error that `run` returned. Returning and not suppressing errors is a quite nice
        // feature to have for testing purposes.
        res
    }
}

#[cfg(test)]
mod peer_loop_tests {
    use rand::thread_rng;
    use rand::Rng;
    use tokio::sync::mpsc::error::TryRecvError;
    use tracing_test::traced_test;

<<<<<<< HEAD
    use crate::config_models::network::Network;
    use crate::models::peer::TransactionNotification;
    use crate::models::state::wallet::WalletSecret;
    use crate::tests::shared::get_dummy_peer_connection_data_genesis;
    use crate::tests::shared::get_dummy_socket_address;
    use crate::tests::shared::get_test_genesis_setup;
    use crate::tests::shared::make_mock_block_with_invalid_pow;
    use crate::tests::shared::make_mock_block_with_valid_pow;
    use crate::tests::shared::make_mock_transaction;
    use crate::tests::shared::Action;
    use crate::tests::shared::Mock;

=======
>>>>>>> e162e0a6
    use super::*;
    use crate::config_models::network::Network;
    use crate::models::blockchain::type_scripts::neptune_coins::NeptuneCoins;
    use crate::models::peer::TransactionNotification;
    use crate::models::state::tx_proving_capability::TxProvingCapability;
    use crate::models::state::wallet::WalletSecret;
    use crate::tests::shared::get_dummy_peer_connection_data_genesis;
    use crate::tests::shared::get_dummy_socket_address;
    use crate::tests::shared::get_test_genesis_setup;
    use crate::tests::shared::make_mock_block_with_invalid_pow;
    use crate::tests::shared::make_mock_block_with_valid_pow;
    use crate::tests::shared::make_mock_transaction;
    use crate::tests::shared::Action;
    use crate::tests::shared::Mock;

    #[traced_test]
    #[tokio::test]
    async fn test_peer_loop_bye() -> Result<()> {
        let mock = Mock::new(vec![Action::Read(PeerMessage::Bye)]);

        let (peer_broadcast_tx, _from_main_rx_clone, to_main_tx, _to_main_rx1, state_lock, hsd) =
            get_test_genesis_setup(Network::Alpha, 2).await?;

        let peer_address = get_dummy_socket_address(2);
        let from_main_rx_clone = peer_broadcast_tx.subscribe();
        let mut peer_loop_handler =
            PeerLoopHandler::new(to_main_tx, state_lock.clone(), peer_address, hsd, true, 1);
        peer_loop_handler
            .run_wrapper(mock, from_main_rx_clone)
            .await?;

        assert_eq!(
            2,
            state_lock.lock_guard().await.net.peer_map.len(),
            "peer map length must be back to 2 after goodbye"
        );

        Ok(())
    }

    #[traced_test]
    #[tokio::test]
    async fn test_peer_loop_peer_list() -> Result<()> {
        let (peer_broadcast_tx, _from_main_rx_clone, to_main_tx, _to_main_rx1, state_lock, _hsd) =
            get_test_genesis_setup(Network::Alpha, 2).await?;

        let mut peer_infos = state_lock
            .lock_guard()
            .await
            .net
            .peer_map
            .clone()
            .into_values()
            .collect::<Vec<_>>();
        peer_infos.sort_by_cached_key(|x| x.connected_address);
        let (peer_address0, instance_id0) =
            (peer_infos[0].connected_address, peer_infos[0].instance_id);
        let (peer_address1, instance_id1) =
            (peer_infos[1].connected_address, peer_infos[1].instance_id);

        let (hsd2, sa2) = get_dummy_peer_connection_data_genesis(Network::Alpha, 2).await;
        let expected_response = vec![
            (peer_address0, instance_id0),
            (peer_address1, instance_id1),
            (sa2, hsd2.instance_id),
        ];
        let mock = Mock::new(vec![
            Action::Read(PeerMessage::PeerListRequest),
            Action::Write(PeerMessage::PeerListResponse(expected_response)),
            Action::Read(PeerMessage::Bye),
        ]);

        let from_main_rx_clone = peer_broadcast_tx.subscribe();

        let mut peer_loop_handler =
            PeerLoopHandler::new(to_main_tx, state_lock.clone(), sa2, hsd2, true, 0);
        peer_loop_handler
            .run_wrapper(mock, from_main_rx_clone)
            .await?;

        assert_eq!(
            2,
            state_lock.lock_guard().await.net.peer_map.len(),
            "peer map must have length 2 after saying goodbye to peer 2"
        );

        Ok(())
    }

    #[traced_test]
    #[tokio::test]
    async fn different_genesis_test() -> Result<()> {
        let mut rng = thread_rng();
        // In this scenario a peer provides another genesis block than what has been
        // hardcoded. This should lead to the closing of the connection to this peer
        // and a ban.
        let network = Network::Alpha;
        let (_peer_broadcast_tx, from_main_rx_clone, to_main_tx, mut to_main_rx1, state_lock, hsd) =
            get_test_genesis_setup(network, 0).await?;
        let peer_address = get_dummy_socket_address(0);

        // Although the database is empty, `get_latest_block` still returns the genesis block,
        // since that block is hardcoded.
        let mut different_genesis_block: Block = state_lock
            .lock_guard()
            .await
            .chain
            .archival_state()
            .get_tip()
            .await;
        let mut nonce = different_genesis_block.kernel.header.nonce;
        nonce[2].increment();
        different_genesis_block.set_header_nonce(nonce);
        let a_wallet_secret = WalletSecret::new_random();
        let a_recipient_address = a_wallet_secret
            .nth_generation_spending_key_for_tests(0)
            .to_address();
        let (block_1_with_different_genesis, _, _) = make_mock_block_with_valid_pow(
            &different_genesis_block,
            None,
            a_recipient_address,
            rng.gen(),
        );
        let mock = Mock::new(vec![Action::Read(PeerMessage::Block(Box::new(
            block_1_with_different_genesis.into(),
        )))]);

        let mut peer_loop_handler = PeerLoopHandler::new(
            to_main_tx.clone(),
            state_lock.clone(),
            peer_address,
            hsd,
            true,
            1,
        );
        let res = peer_loop_handler
            .run_wrapper(mock, from_main_rx_clone)
            .await;
        assert!(
            res.is_err(),
            "run_wrapper must return failure when genesis is different"
        );

        // Verify that max peer height was sent
        match to_main_rx1.recv().await {
            Some(PeerTaskToMain::AddPeerMaxBlockHeight(_)) => (),
            _ => bail!("Must receive add of peer block max height"),
        }

        match to_main_rx1.recv().await {
            Some(PeerTaskToMain::RemovePeerMaxBlockHeight(_)) => (),
            _ => bail!("Must receive remove of peer block max height"),
        }

        // Verify that no futher message was sent to main loop
        match to_main_rx1.try_recv() {
            Err(tokio::sync::mpsc::error::TryRecvError::Empty) => (),
            _ => bail!("Block notification must not be sent for block with invalid PoW"),
        };

        drop(to_main_tx);

        let peer_standing = state_lock
            .lock_guard()
            .await
            .net
            .get_peer_standing_from_database(peer_address.ip())
            .await;
        assert_eq!(-(u16::MAX as i32), peer_standing.unwrap().standing);
        assert_eq!(
            PeerSanctionReason::DifferentGenesis,
            peer_standing.unwrap().latest_sanction.unwrap()
        );

        Ok(())
    }

    #[traced_test]
    #[tokio::test]
    async fn block_without_valid_pow_test() -> Result<()> {
        let mut rng = thread_rng();
        // In this scenario, a block without a valid PoW is received. This block should be rejected
        // by the peer loop and a notification should never reach the main loop.
        let network = Network::Alpha;
        let (peer_broadcast_tx, _from_main_rx_clone, to_main_tx, mut to_main_rx1, state_lock, hsd) =
            get_test_genesis_setup(network, 0).await?;
        let peer_address = get_dummy_socket_address(0);
        let genesis_block: Block = state_lock
            .lock_guard()
            .await
            .chain
            .archival_state()
            .get_tip()
            .await;

        // Make a with hash above what the implied threshold from
        // `target_difficulty` requires
        let a_wallet_secret = WalletSecret::new_random();
        let a_recipient_address = a_wallet_secret
            .nth_generation_spending_key_for_tests(0)
            .to_address();
        let (block_without_valid_pow, _, _) =
            make_mock_block_with_invalid_pow(&genesis_block, None, a_recipient_address, rng.gen());

        // Sending an invalid block will not neccessarily result in a ban. This depends on the peer
        // tolerance that is set in the client. For this reason, we include a "Bye" here.
        let mock = Mock::new(vec![
            Action::Read(PeerMessage::Block(Box::new(block_without_valid_pow.into()))),
            Action::Read(PeerMessage::Bye),
        ]);

        let from_main_rx_clone = peer_broadcast_tx.subscribe();

        let mut peer_loop_handler = PeerLoopHandler::new(
            to_main_tx.clone(),
            state_lock.clone(),
            peer_address,
            hsd,
            true,
            1,
        );
        let res = peer_loop_handler
            .run_wrapper(mock, from_main_rx_clone)
            .await;
        assert!(
            res.is_err(),
            "run_wrapper must return error when peer sends back block and is banned"
        );

        // Verify that max peer height was sent
        match to_main_rx1.recv().await {
            Some(PeerTaskToMain::AddPeerMaxBlockHeight(_)) => (),
            _ => bail!("Must receive add of peer block max height"),
        }

        match to_main_rx1.recv().await {
            Some(PeerTaskToMain::RemovePeerMaxBlockHeight(_)) => (),
            _ => bail!("Must receive remove of peer block max height"),
        }

        // Verify that no futher message was sent to main loop
        match to_main_rx1.try_recv() {
            Err(tokio::sync::mpsc::error::TryRecvError::Empty) => (),
            _ => bail!("Block notification must not be sent for block with invalid PoW"),
        };

        // We need to have the transmitter in scope until we have received from it
        // otherwise the receiver will report the disconnected error when we attempt
        // to read from it. And the purpose is to verify that the channel is empty,
        // not that it has been closed.
        drop(to_main_tx);

        // Verify that peer standing was stored in database
        let standing = state_lock
            .lock_guard()
            .await
            .net
            .peer_databases
            .peer_standings
            .get(peer_address.ip())
            .await
            .unwrap();
        assert!(
            standing.standing < 0,
            "Peer must be sanctioned for sending a bad block"
        );

        Ok(())
    }

    #[traced_test]
    #[tokio::test]
    async fn test_peer_loop_block_with_block_in_db() -> Result<()> {
        let mut rng = thread_rng();
        // The scenario tested here is that a client receives a block that is already
        // known and stored. The expected behavior is to ignore the block and not send
        // a message to the main task.
        let network = Network::Alpha;
        let (
            peer_broadcast_tx,
            _from_main_rx_clone,
            to_main_tx,
            mut to_main_rx1,
            mut state_lock,
            hsd,
        ) = get_test_genesis_setup(network, 0).await?;
        let mut global_state_mut = state_lock.lock_guard_mut().await;
        let peer_address = get_dummy_socket_address(0);
        let genesis_block: Block = global_state_mut.chain.archival_state().get_tip().await;

        let a_wallet_secret = WalletSecret::new_random();
        let a_recipient_address = a_wallet_secret
            .nth_generation_spending_key_for_tests(0)
            .to_address();
        let (block_1, _, _) =
            make_mock_block_with_valid_pow(&genesis_block, None, a_recipient_address, rng.gen());
        global_state_mut.set_new_tip(block_1.clone()).await?;
        drop(global_state_mut);

        let mock_peer_messages = Mock::new(vec![
            Action::Read(PeerMessage::Block(Box::new(block_1.into()))),
            Action::Read(PeerMessage::Bye),
        ]);

        let from_main_rx_clone = peer_broadcast_tx.subscribe();

        let mut peer_loop_handler = PeerLoopHandler::new(
            to_main_tx.clone(),
            state_lock.clone(),
            peer_address,
            hsd,
            false,
            1,
        );
        peer_loop_handler
            .run_wrapper(mock_peer_messages, from_main_rx_clone)
            .await?;

        // Verify that no block was sent to main loop
        match to_main_rx1.recv().await {
            Some(PeerTaskToMain::AddPeerMaxBlockHeight(_)) => (),
            _ => bail!("Must receive add of peer block max height"),
        }
        match to_main_rx1.recv().await {
            Some(PeerTaskToMain::RemovePeerMaxBlockHeight(_)) => (),
            _ => bail!("Must receive remove of peer block max height"),
        }
        match to_main_rx1.try_recv() {
            Err(tokio::sync::mpsc::error::TryRecvError::Empty) => (),
            _ => bail!("Block notification must not be sent for block with invalid PoW"),
        };
        drop(to_main_tx);

        if !state_lock.lock_guard().await.net.peer_map.is_empty() {
            bail!("peer map must be empty after closing connection gracefully");
        }

        Ok(())
    }

    #[traced_test]
    #[tokio::test]
    async fn block_request_batch_in_order_test() -> Result<()> {
        // Scenario: A fork began at block 2, node knows two blocks of height 2 and two of height 3.
        // A peer requests a batch of blocks starting from block 1. Ensure that the correct blocks
        // are returned.

        let mut rng = thread_rng();
        let network = Network::Alpha;
        let (_peer_broadcast_tx, from_main_rx_clone, to_main_tx, _to_main_rx1, mut state_lock, hsd) =
            get_test_genesis_setup(network, 0).await?;
        let mut global_state_mut = state_lock.lock_guard_mut().await;
        let genesis_block: Block = global_state_mut.chain.archival_state().get_tip().await;
        let peer_address = get_dummy_socket_address(0);
        let a_wallet_secret = WalletSecret::new_random();
        let a_recipient_address = a_wallet_secret
            .nth_generation_spending_key_for_tests(0)
            .to_address();
        let (block_1, _, _) =
            make_mock_block_with_valid_pow(&genesis_block, None, a_recipient_address, rng.gen());
        let (block_2_a, _, _) =
            make_mock_block_with_valid_pow(&block_1, None, a_recipient_address, rng.gen());
        let (block_3_a, _, _) =
            make_mock_block_with_valid_pow(&block_2_a, None, a_recipient_address, rng.gen()); // <--- canonical
        let (block_2_b, _, _) =
            make_mock_block_with_valid_pow(&block_1, None, a_recipient_address, rng.gen());
        let (block_3_b, _, _) =
            make_mock_block_with_valid_pow(&block_2_b, None, a_recipient_address, rng.gen());

        global_state_mut.set_new_tip(block_1.clone()).await?;
        global_state_mut.set_new_tip(block_2_a.clone()).await?;
        global_state_mut.set_new_tip(block_2_b.clone()).await?;
        global_state_mut.set_new_tip(block_3_b.clone()).await?;
        global_state_mut.set_new_tip(block_3_a.clone()).await?;

        drop(global_state_mut);

        let mut mock = Mock::new(vec![
            Action::Read(PeerMessage::BlockRequestBatch(
                vec![genesis_block.hash()],
                14,
            )),
            Action::Write(PeerMessage::BlockResponseBatch(vec![
                block_1.clone().into(),
                block_2_a.clone().into(),
                block_3_a.clone().into(),
            ])),
            Action::Read(PeerMessage::Bye),
        ]);

        let mut peer_loop_handler_1 = PeerLoopHandler::new(
            to_main_tx.clone(),
            state_lock.clone(),
            peer_address,
            hsd.clone(),
            false,
            1,
        );

        peer_loop_handler_1
            .run_wrapper(mock, from_main_rx_clone.resubscribe())
            .await?;

        // Peer knows block 2_b, verify that canonical chain with 2_a is returned
        mock = Mock::new(vec![
            Action::Read(PeerMessage::BlockRequestBatch(
                vec![block_2_b.hash(), block_1.hash(), genesis_block.hash()],
                14,
            )),
            Action::Write(PeerMessage::BlockResponseBatch(vec![
                block_2_a.into(),
                block_3_a.into(),
            ])),
            Action::Read(PeerMessage::Bye),
        ]);

        let mut peer_loop_handler_2 = PeerLoopHandler::new(
            to_main_tx.clone(),
            state_lock.clone(),
            peer_address,
            hsd,
            false,
            1,
        );

        peer_loop_handler_2
            .run_wrapper(mock, from_main_rx_clone)
            .await?;

        Ok(())
    }

    #[traced_test]
    #[tokio::test]
    async fn block_request_batch_out_of_order_test() -> Result<()> {
        // Scenario: A fork began at block 2, node knows two blocks of height 2 and two of height 3.
        // A peer requests a batch of blocks starting from block 1,  but the peer supplies their
        // hashes in a wrong order. Ensure that the correct blocks are returned, in the right order.

        let mut rng = thread_rng();
        let network = Network::Alpha;
        let (_peer_broadcast_tx, from_main_rx_clone, to_main_tx, _to_main_rx1, mut state_lock, hsd) =
            get_test_genesis_setup(network, 0).await?;
        let mut global_state_mut = state_lock.lock_guard_mut().await;
        let genesis_block: Block = global_state_mut.chain.archival_state().get_tip().await;
        let peer_address = get_dummy_socket_address(0);
        let a_wallet_secret = WalletSecret::new_random();
        let a_recipient_address = a_wallet_secret
            .nth_generation_spending_key_for_tests(0)
            .to_address();
        let (block_1, _, _) =
            make_mock_block_with_valid_pow(&genesis_block, None, a_recipient_address, rng.gen());
        let (block_2_a, _, _) =
            make_mock_block_with_valid_pow(&block_1, None, a_recipient_address, rng.gen());
        let (block_3_a, _, _) =
            make_mock_block_with_valid_pow(&block_2_a, None, a_recipient_address, rng.gen()); // <--- canonical
        let (block_2_b, _, _) =
            make_mock_block_with_valid_pow(&block_1, None, a_recipient_address, rng.gen());
        let (block_3_b, _, _) =
            make_mock_block_with_valid_pow(&block_2_b, None, a_recipient_address, rng.gen());

        global_state_mut.set_new_tip(block_1.clone()).await?;
        global_state_mut.set_new_tip(block_2_a.clone()).await?;
        global_state_mut.set_new_tip(block_2_b.clone()).await?;
        global_state_mut.set_new_tip(block_3_b.clone()).await?;
        global_state_mut.set_new_tip(block_3_a.clone()).await?;

        drop(global_state_mut);

        // Peer knows block 2_b, verify that canonical chain with 2_a is returned
        let mock = Mock::new(vec![
            Action::Read(PeerMessage::BlockRequestBatch(
                vec![block_2_b.hash(), genesis_block.hash(), block_1.hash()],
                14,
            )),
            Action::Write(PeerMessage::BlockResponseBatch(vec![
                block_2_a.into(),
                block_3_a.into(),
            ])),
            Action::Read(PeerMessage::Bye),
        ]);

        let mut peer_loop_handler_2 = PeerLoopHandler::new(
            to_main_tx.clone(),
            state_lock.clone(),
            peer_address,
            hsd,
            false,
            1,
        );

        peer_loop_handler_2
            .run_wrapper(mock, from_main_rx_clone)
            .await?;

        Ok(())
    }

    #[traced_test]
    #[tokio::test]
    async fn find_canonical_chain_when_multiple_blocks_at_same_height_test() -> Result<()> {
        // Scenario: A fork began at block 2, node knows two blocks of height 2 and two of height 3.
        // A peer requests a block at height 2. Verify that the correct block at height 2 is
        // returned.

        let mut rng = thread_rng();
        let network = Network::Alpha;
        let (_peer_broadcast_tx, from_main_rx_clone, to_main_tx, _to_main_rx1, mut state_lock, hsd) =
            get_test_genesis_setup(network, 0).await?;
        let mut global_state_mut = state_lock.lock_guard_mut().await;
        let genesis_block: Block = global_state_mut.chain.archival_state().get_tip().await;
        let peer_address = get_dummy_socket_address(0);
        let a_wallet_secret = WalletSecret::new_random();
        let a_recipient_address = a_wallet_secret
            .nth_generation_spending_key_for_tests(0)
            .to_address();
        let (block_1, _, _) =
            make_mock_block_with_valid_pow(&genesis_block, None, a_recipient_address, rng.gen());
        let (block_2_a, _, _) =
            make_mock_block_with_valid_pow(&block_1, None, a_recipient_address, rng.gen());
        let (block_3_a, _, _) =
            make_mock_block_with_valid_pow(&block_2_a, None, a_recipient_address, rng.gen()); // <--- canonical
        let (block_2_b, _, _) =
            make_mock_block_with_valid_pow(&block_1, None, a_recipient_address, rng.gen());
        let (block_3_b, _, _) =
            make_mock_block_with_valid_pow(&block_2_b, None, a_recipient_address, rng.gen());

        global_state_mut.set_new_tip(block_1.clone()).await?;
        global_state_mut.set_new_tip(block_2_a.clone()).await?;
        global_state_mut.set_new_tip(block_2_b.clone()).await?;
        global_state_mut.set_new_tip(block_3_b.clone()).await?;
        global_state_mut.set_new_tip(block_3_a.clone()).await?;

        drop(global_state_mut);

        let mock = Mock::new(vec![
            Action::Read(PeerMessage::BlockRequestByHeight(2.into())),
            Action::Write(PeerMessage::Block(Box::new(block_2_a.into()))),
            Action::Read(PeerMessage::BlockRequestByHeight(3.into())),
            Action::Write(PeerMessage::Block(Box::new(block_3_a.into()))),
            Action::Read(PeerMessage::Bye),
        ]);

        let mut peer_loop_handler = PeerLoopHandler::new(
            to_main_tx.clone(),
            state_lock.clone(),
            peer_address,
            hsd,
            false,
            1,
        );

        // This will return error if seen read/write order does not match that of the
        // mocked object.
        peer_loop_handler
            .run_wrapper(mock, from_main_rx_clone)
            .await?;

        Ok(())
    }

    #[traced_test]
    #[tokio::test]
    async fn test_peer_loop_receival_of_first_block() -> Result<()> {
        let network = Network::RegTest;
        let mut rng = thread_rng();
        // Scenario: client only knows genesis block. Then receives block 1.
        let (_peer_broadcast_tx, from_main_rx_clone, to_main_tx, mut to_main_rx1, state_lock, hsd) =
            get_test_genesis_setup(network, 0).await?;
        let a_wallet_secret = WalletSecret::new_random();
        let a_recipient_address = a_wallet_secret
            .nth_generation_spending_key_for_tests(0)
            .to_address();
        let peer_address = get_dummy_socket_address(0);
        let genesis_block: Block = state_lock
            .lock_guard()
            .await
            .chain
            .archival_state()
            .get_tip()
            .await;

        let (mock_block_1, _, _) =
            make_mock_block_with_valid_pow(&genesis_block, None, a_recipient_address, rng.gen());
        let mock = Mock::new(vec![
            Action::Read(PeerMessage::Block(Box::new(mock_block_1.into()))),
            Action::Read(PeerMessage::Bye),
        ]);

        let mut peer_loop_handler = PeerLoopHandler::new(
            to_main_tx.clone(),
            state_lock.clone(),
            peer_address,
            hsd,
            false,
            1,
        );
        peer_loop_handler
            .run_wrapper(mock, from_main_rx_clone)
            .await?;

        // Verify that peer max block height was sent
        match to_main_rx1.recv().await {
            Some(PeerTaskToMain::AddPeerMaxBlockHeight(_)) => (),
            _ => bail!("Must receive add of peer block max height"),
        }

        // Verify that a block was sent to `main_loop`
        match to_main_rx1.recv().await {
            Some(PeerTaskToMain::NewBlocks(_block)) => (),
            _ => bail!("Did not find msg sent to main task"),
        };

        match to_main_rx1.recv().await {
            Some(PeerTaskToMain::RemovePeerMaxBlockHeight(_)) => (),
            _ => bail!("Must receive remove of peer block max height"),
        }

        if !state_lock.lock_guard().await.net.peer_map.is_empty() {
            bail!("peer map must be empty after closing connection gracefully");
        }

        Ok(())
    }

    #[traced_test]
    #[tokio::test]
    async fn test_peer_loop_receival_of_second_block_no_blocks_in_db() -> Result<()> {
        let mut rng = thread_rng();
        // In this scenario, the client only knows the genesis block (block 0) and then
        // receives block 2, meaning that block 1 will have to be requested.
        let network = Network::RegTest;
        let (_peer_broadcast_tx, from_main_rx_clone, to_main_tx, mut to_main_rx1, state_lock, hsd) =
            get_test_genesis_setup(network, 0).await?;
        let peer_address = get_dummy_socket_address(0);
        let genesis_block: Block = state_lock
            .lock_guard()
            .await
            .chain
            .archival_state()
            .get_tip()
            .await;
        let a_wallet_secret = WalletSecret::new_random();
        let a_recipient_address = a_wallet_secret
            .nth_generation_spending_key_for_tests(0)
            .to_address();
        let (block_1, _, _) =
            make_mock_block_with_valid_pow(&genesis_block, None, a_recipient_address, rng.gen());
        let (block_2, _, _) =
            make_mock_block_with_valid_pow(&block_1.clone(), None, a_recipient_address, rng.gen());

        let mock = Mock::new(vec![
            Action::Read(PeerMessage::Block(Box::new(block_2.clone().into()))),
            Action::Write(PeerMessage::BlockRequestByHash(block_1.hash())),
            Action::Read(PeerMessage::Block(Box::new(block_1.clone().into()))),
            Action::Read(PeerMessage::Bye),
        ]);

        let mut peer_loop_handler = PeerLoopHandler::new(
            to_main_tx.clone(),
            state_lock.clone(),
            peer_address,
            hsd,
            true,
            1,
        );
        peer_loop_handler
            .run_wrapper(mock, from_main_rx_clone)
            .await?;

        // Verify that peer max block height was sent
        match to_main_rx1.recv().await {
            Some(PeerTaskToMain::AddPeerMaxBlockHeight(_)) => (),
            _ => bail!("Must receive peer block max height"),
        }

        match to_main_rx1.recv().await {
            Some(PeerTaskToMain::NewBlocks(blocks)) => {
                if blocks[0].hash() != block_1.hash() {
                    bail!("1st received block by main loop must be block 1");
                }
                if blocks[1].hash() != block_2.hash() {
                    bail!("2nd received block by main loop must be block 2");
                }
            }
            _ => bail!("Did not find msg sent to main task 1"),
        };
        match to_main_rx1.recv().await {
            Some(PeerTaskToMain::RemovePeerMaxBlockHeight(_)) => (),
            _ => bail!("Must receive remove of peer block max height"),
        }

        if !state_lock.lock_guard().await.net.peer_map.is_empty() {
            bail!("peer map must be empty after closing connection gracefully");
        }

        Ok(())
    }

    #[traced_test]
    #[tokio::test]
    async fn prevent_ram_exhaustion_test() -> Result<()> {
        let mut rng = thread_rng();
        let network = Network::RegTest;
        // In this scenario the peer sends more blocks than the client allows to store in the
        // fork-reconciliation field. This should result in abandonment of the fork-reconciliation
        // process as the alternative is that the program will crash because it runs out of RAM.
        let (
            _peer_broadcast_tx,
            from_main_rx_clone,
            to_main_tx,
            mut to_main_rx1,
            mut state_lock,
            _hsd,
        ) = get_test_genesis_setup(network, 1).await?;

        // Restrict max number of blocks held in memory to 2.
        let mut cli = state_lock.cli().clone();
        cli.max_number_of_blocks_before_syncing = 2;
        state_lock.set_cli(cli).await;

        let mut global_state_mut = state_lock.lock_guard_mut().await;

        let (hsd1, peer_address1) = get_dummy_peer_connection_data_genesis(Network::Alpha, 1).await;
        let genesis_block: Block = global_state_mut.chain.archival_state().get_tip().await;
        let own_recipient_address = global_state_mut
            .wallet_state
            .wallet_secret
            .nth_generation_spending_key_for_tests(0)
            .to_address();
        let (block_1, _, _) = make_mock_block_with_valid_pow(
            &genesis_block.clone(),
            None,
            own_recipient_address,
            rng.gen(),
        );
        let (block_2, _, _) = make_mock_block_with_valid_pow(
            &block_1.clone(),
            None,
            own_recipient_address,
            rng.gen(),
        );
        let (block_3, _, _) = make_mock_block_with_valid_pow(
            &block_2.clone(),
            None,
            own_recipient_address,
            rng.gen(),
        );
        let (block_4, _, _) = make_mock_block_with_valid_pow(
            &block_3.clone(),
            None,
            own_recipient_address,
            rng.gen(),
        );
        global_state_mut.set_new_tip(block_1.clone()).await?;

        drop(global_state_mut);

        let mock = Mock::new(vec![
            Action::Read(PeerMessage::Block(Box::new(block_4.clone().into()))),
            Action::Write(PeerMessage::BlockRequestByHash(block_3.hash())),
            Action::Read(PeerMessage::Block(Box::new(block_3.clone().into()))),
            Action::Read(PeerMessage::Bye),
        ]);

        let mut peer_loop_handler = PeerLoopHandler::new(
            to_main_tx.clone(),
            state_lock.clone(),
            peer_address1,
            hsd1,
            true,
            1,
        );
        peer_loop_handler
            .run_wrapper(mock, from_main_rx_clone)
            .await?;

        // Verify that peer max block height was sent
        match to_main_rx1.recv().await {
            Some(PeerTaskToMain::AddPeerMaxBlockHeight(_)) => (),
            _ => bail!("Must receive add of peer block max height"),
        }
        match to_main_rx1.recv().await {
            Some(PeerTaskToMain::RemovePeerMaxBlockHeight(_)) => (),
            _ => bail!("Must receive remove of peer block max height"),
        }

        // Verify that no block is sent to main loop.
        match to_main_rx1.try_recv() {
            Err(tokio::sync::mpsc::error::TryRecvError::Empty) => (),
            _ => bail!("Peer must not handle more fork-reconciliation blocks than specified in CLI arguments"),
        };
        drop(to_main_tx);

        // Verify that peer is sanctioned for failed fork reconciliation attempt
        assert!(state_lock
            .lock_guard()
            .await
            .net
            .get_peer_standing_from_database(peer_address1.ip())
            .await
            .unwrap()
            .standing
            .is_negative());

        Ok(())
    }

    #[traced_test]
    #[tokio::test]
    async fn test_peer_loop_receival_of_fourth_block_one_block_in_db() -> Result<()> {
        let mut rng = thread_rng();
        // In this scenario, the client know the genesis block (block 0) and block 1, it
        // then receives block 4, meaning that block 3 and 2 will have to be requested.
        let network = Network::RegTest;
        let (
            _peer_broadcast_tx,
            from_main_rx_clone,
            to_main_tx,
            mut to_main_rx1,
            mut state_lock,
            hsd,
        ) = get_test_genesis_setup(network, 0).await?;
        let mut global_state_mut = state_lock.lock_guard_mut().await;
        let peer_address: SocketAddr = get_dummy_socket_address(0);
        let genesis_block: Block = global_state_mut.chain.archival_state().get_tip().await;
        let a_wallet_secret = WalletSecret::new_random();
        let a_recipient_address = a_wallet_secret
            .nth_generation_spending_key_for_tests(0)
            .to_address();
        let (block_1, _, _) = make_mock_block_with_valid_pow(
            &genesis_block.clone(),
            None,
            a_recipient_address,
            rng.gen(),
        );
        let (block_2, _, _) =
            make_mock_block_with_valid_pow(&block_1.clone(), None, a_recipient_address, rng.gen());
        let (block_3, _, _) =
            make_mock_block_with_valid_pow(&block_2.clone(), None, a_recipient_address, rng.gen());
        let (block_4, _, _) =
            make_mock_block_with_valid_pow(&block_3.clone(), None, a_recipient_address, rng.gen());
        global_state_mut.set_new_tip(block_1.clone()).await?;
        drop(global_state_mut);

        let mock = Mock::new(vec![
            Action::Read(PeerMessage::Block(Box::new(block_4.clone().into()))),
            Action::Write(PeerMessage::BlockRequestByHash(block_3.hash())),
            Action::Read(PeerMessage::Block(Box::new(block_3.clone().into()))),
            Action::Write(PeerMessage::BlockRequestByHash(block_2.hash())),
            Action::Read(PeerMessage::Block(Box::new(block_2.clone().into()))),
            Action::Read(PeerMessage::Bye),
        ]);

        let mut peer_loop_handler = PeerLoopHandler::new(
            to_main_tx.clone(),
            state_lock.clone(),
            peer_address,
            hsd,
            true,
            1,
        );
        peer_loop_handler
            .run_wrapper(mock, from_main_rx_clone)
            .await?;

        // Verify that peer max block height was sent
        match to_main_rx1.recv().await {
            Some(PeerTaskToMain::AddPeerMaxBlockHeight(_)) => (),
            _ => bail!("Must receive add of peer block max height"),
        }

        match to_main_rx1.recv().await {
            Some(PeerTaskToMain::NewBlocks(blocks)) => {
                if blocks[0].hash() != block_2.hash() {
                    bail!("1st received block by main loop must be block 1");
                }
                if blocks[1].hash() != block_3.hash() {
                    bail!("2nd received block by main loop must be block 2");
                }
                if blocks[2].hash() != block_4.hash() {
                    bail!("3rd received block by main loop must be block 3");
                }
            }
            _ => bail!("Did not find msg sent to main task"),
        };
        match to_main_rx1.recv().await {
            Some(PeerTaskToMain::RemovePeerMaxBlockHeight(_)) => (),
            _ => bail!("Must receive remove of peer block max height"),
        }

        if !state_lock.lock_guard().await.net.peer_map.is_empty() {
            bail!("peer map must be empty after closing connection gracefully");
        }

        Ok(())
    }

    #[traced_test]
    #[tokio::test]
    async fn test_peer_loop_receival_of_third_block_no_blocks_in_db() -> Result<()> {
        let mut rng = thread_rng();
        // In this scenario, the client only knows the genesis block (block 0) and then
        // receives block 3, meaning that block 2 and 1 will have to be requested.
        let network = Network::RegTest;
        let (_peer_broadcast_tx, from_main_rx_clone, to_main_tx, mut to_main_rx1, state_lock, hsd) =
            get_test_genesis_setup(network, 0).await?;
        let global_state = state_lock.lock_guard().await;
        let peer_address = get_dummy_socket_address(0);

        let genesis_block: Block = global_state.chain.archival_state().get_tip().await;
        let a_wallet_secret = WalletSecret::new_random();
        let a_recipient_address = a_wallet_secret
            .nth_generation_spending_key_for_tests(0)
            .to_address();
        let (block_1, _, _) = make_mock_block_with_valid_pow(
            &genesis_block.clone(),
            None,
            a_recipient_address,
            rng.gen(),
        );
        let (block_2, _, _) =
            make_mock_block_with_valid_pow(&block_1.clone(), None, a_recipient_address, rng.gen());
        let (block_3, _, _) =
            make_mock_block_with_valid_pow(&block_2.clone(), None, a_recipient_address, rng.gen());
        drop(global_state);

        let mock = Mock::new(vec![
            Action::Read(PeerMessage::Block(Box::new(block_3.clone().into()))),
            Action::Write(PeerMessage::BlockRequestByHash(block_2.hash())),
            Action::Read(PeerMessage::Block(Box::new(block_2.clone().into()))),
            Action::Write(PeerMessage::BlockRequestByHash(block_1.hash())),
            Action::Read(PeerMessage::Block(Box::new(block_1.clone().into()))),
            Action::Read(PeerMessage::Bye),
        ]);

        let mut peer_loop_handler = PeerLoopHandler::new(
            to_main_tx.clone(),
            state_lock.clone(),
            peer_address,
            hsd,
            true,
            1,
        );
        peer_loop_handler
            .run_wrapper(mock, from_main_rx_clone)
            .await?;

        // Verify that peer max block height was sent
        match to_main_rx1.recv().await {
            Some(PeerTaskToMain::AddPeerMaxBlockHeight(_)) => (),
            _ => bail!("Must receive add of peer block max height"),
        }

        match to_main_rx1.recv().await {
            Some(PeerTaskToMain::NewBlocks(blocks)) => {
                if blocks[0].hash() != block_1.hash() {
                    bail!("1st received block by main loop must be block 1");
                }
                if blocks[1].hash() != block_2.hash() {
                    bail!("2nd received block by main loop must be block 2");
                }
                if blocks[2].hash() != block_3.hash() {
                    bail!("3rd received block by main loop must be block 3");
                }
            }
            _ => bail!("Did not find msg sent to main task"),
        };
        match to_main_rx1.recv().await {
            Some(PeerTaskToMain::RemovePeerMaxBlockHeight(_)) => (),
            _ => bail!("Must receive remove of peer block max height"),
        }

        if !state_lock.lock_guard().await.net.peer_map.is_empty() {
            bail!("peer map must be empty after closing connection gracefully");
        }

        Ok(())
    }

    #[traced_test]
    #[tokio::test]
    async fn test_block_reconciliation_interrupted_by_block_notification() -> Result<()> {
        let mut rng = thread_rng();
        // In this scenario, the client know the genesis block (block 0) and block 1, it
        // then receives block 4, meaning that block 3, 2, and 1 will have to be requested.
        // But the requests are interrupted by the peer sending another message: a new block
        // notification.
        let network = Network::RegTest;
        let (
            _peer_broadcast_tx,
            from_main_rx_clone,
            to_main_tx,
            mut to_main_rx1,
            mut state_lock,
            hsd,
        ) = get_test_genesis_setup(network, 0).await?;
        let mut global_state_mut = state_lock.lock_guard_mut().await;
        let a_wallet_secret = WalletSecret::new_random();
        let a_recipient_address = a_wallet_secret
            .nth_generation_spending_key_for_tests(0)
            .to_address();
        let peer_socket_address: SocketAddr = get_dummy_socket_address(0);
        let genesis_block: Block = global_state_mut.chain.archival_state().get_tip().await;
        let (block_1, _, _) = make_mock_block_with_valid_pow(
            &genesis_block.clone(),
            None,
            a_recipient_address,
            rng.gen(),
        );
        let (block_2, _, _) =
            make_mock_block_with_valid_pow(&block_1.clone(), None, a_recipient_address, rng.gen());
        let (block_3, _, _) =
            make_mock_block_with_valid_pow(&block_2.clone(), None, a_recipient_address, rng.gen());
        let (block_4, _, _) =
            make_mock_block_with_valid_pow(&block_3.clone(), None, a_recipient_address, rng.gen());
        let (block_5, _, _) =
            make_mock_block_with_valid_pow(&block_4.clone(), None, a_recipient_address, rng.gen());
        global_state_mut.set_new_tip(block_1.clone()).await?;
        drop(global_state_mut);

        let mock = Mock::new(vec![
            Action::Read(PeerMessage::Block(Box::new(block_4.clone().into()))),
            Action::Write(PeerMessage::BlockRequestByHash(block_3.hash())),
            Action::Read(PeerMessage::Block(Box::new(block_3.clone().into()))),
            Action::Write(PeerMessage::BlockRequestByHash(block_2.hash())),
            //
            // Now make the interruption of the block reconciliation process
            Action::Read(PeerMessage::BlockNotification(block_5.clone().into())),
            //
            // Complete the block reconciliation process by requesting the last block
            // in this process, to get back to a mutually known block.
            Action::Read(PeerMessage::Block(Box::new(block_2.clone().into()))),
            //
            // Then anticipate the request of the block that was announced
            // in the interruption.
            // Note that we cannot anticipate the response, as only the main
            // task writes to the database. And the database needs to be updated
            // for the handling of block 5 to be done correctly.
            Action::Write(PeerMessage::BlockRequestByHeight(
                block_5.kernel.header.height,
            )),
            Action::Read(PeerMessage::Bye),
        ]);

        let mut peer_loop_handler = PeerLoopHandler::new(
            to_main_tx.clone(),
            state_lock.clone(),
            peer_socket_address,
            hsd,
            false,
            1,
        );
        peer_loop_handler
            .run_wrapper(mock, from_main_rx_clone)
            .await?;

        // Verify that peer max block height was sent
        match to_main_rx1.recv().await {
            Some(PeerTaskToMain::AddPeerMaxBlockHeight(_)) => (),
            _ => bail!("Must receive add of peer block max height"),
        }

        match to_main_rx1.recv().await {
            Some(PeerTaskToMain::NewBlocks(blocks)) => {
                if blocks[0].hash() != block_2.hash() {
                    bail!("1st received block by main loop must be block 1");
                }
                if blocks[1].hash() != block_3.hash() {
                    bail!("2nd received block by main loop must be block 2");
                }
                if blocks[2].hash() != block_4.hash() {
                    bail!("3rd received block by main loop must be block 3");
                }
            }
            _ => bail!("Did not find msg sent to main task"),
        };
        match to_main_rx1.recv().await {
            Some(PeerTaskToMain::RemovePeerMaxBlockHeight(_)) => (),
            _ => bail!("Must receive remove of peer block max height"),
        }

        if !state_lock.lock_guard().await.net.peer_map.is_empty() {
            bail!("peer map must be empty after closing connection gracefully");
        }

        Ok(())
    }

    #[traced_test]
    #[tokio::test]
    async fn test_block_reconciliation_interrupted_by_peer_list_request() -> Result<()> {
        // In this scenario, the client knows the genesis block (block 0) and block 1, it
        // then receives block 4, meaning that block 3, 2, and 1 will have to be requested.
        // But the requests are interrupted by the peer sending another message: a request
        // for a list of peers.

        let mut rng = thread_rng();
        let network = Network::RegTest;
        let (
            _peer_broadcast_tx,
            from_main_rx_clone,
            to_main_tx,
            mut to_main_rx1,
            mut state_lock,
            _hsd,
        ) = get_test_genesis_setup(network, 1).await?;
        let mut global_state_mut = state_lock.lock_guard_mut().await;
        let peer_infos: Vec<PeerInfo> = global_state_mut
            .net
            .peer_map
            .clone()
            .into_values()
            .collect::<Vec<_>>();

        let genesis_block: Block = global_state_mut.chain.archival_state().get_tip().await;
        let a_wallet_secret = WalletSecret::new_random();
        let a_recipient_address = a_wallet_secret
            .nth_generation_spending_key_for_tests(0)
            .to_address();
        let (block_1, _, _) = make_mock_block_with_valid_pow(
            &genesis_block.clone(),
            None,
            a_recipient_address,
            rng.gen(),
        );
        let (block_2, _, _) =
            make_mock_block_with_valid_pow(&block_1.clone(), None, a_recipient_address, rng.gen());
        let (block_3, _, _) =
            make_mock_block_with_valid_pow(&block_2.clone(), None, a_recipient_address, rng.gen());
        let (block_4, _, _) =
            make_mock_block_with_valid_pow(&block_3.clone(), None, a_recipient_address, rng.gen());
        global_state_mut.set_new_tip(block_1.clone()).await?;
        drop(global_state_mut);

        let (hsd_1, sa_1) = get_dummy_peer_connection_data_genesis(network, 1).await;
        let expected_peer_list_resp = vec![
            (
                peer_infos[0].listen_address().unwrap(),
                peer_infos[0].instance_id,
            ),
            (sa_1, hsd_1.instance_id),
        ];
        let mock = Mock::new(vec![
            Action::Read(PeerMessage::Block(Box::new(block_4.clone().into()))),
            Action::Write(PeerMessage::BlockRequestByHash(block_3.hash())),
            Action::Read(PeerMessage::Block(Box::new(block_3.clone().into()))),
            Action::Write(PeerMessage::BlockRequestByHash(block_2.hash())),
            //
            // Now make the interruption of the block reconciliation process
            Action::Read(PeerMessage::PeerListRequest),
            //
            // Answer the request for a peer list
            Action::Write(PeerMessage::PeerListResponse(expected_peer_list_resp)),
            //
            // Complete the block reconciliation process by requesting the last block
            // in this process, to get back to a mutually known block.
            Action::Read(PeerMessage::Block(Box::new(block_2.clone().into()))),
            Action::Read(PeerMessage::Bye),
        ]);

        let mut peer_loop_handler =
            PeerLoopHandler::new(to_main_tx, state_lock.clone(), sa_1, hsd_1, true, 1);
        peer_loop_handler
            .run_wrapper(mock, from_main_rx_clone)
            .await?;

        // Verify that peer max block height was sent
        match to_main_rx1.recv().await {
            Some(PeerTaskToMain::AddPeerMaxBlockHeight(_)) => (),
            _ => bail!("Must receive peer block max height"),
        }

        // Verify that blocks are sent to `main_loop` in expected ordering
        match to_main_rx1.recv().await {
            Some(PeerTaskToMain::NewBlocks(blocks)) => {
                if blocks[0].hash() != block_2.hash() {
                    bail!("1st received block by main loop must be block 1");
                }
                if blocks[1].hash() != block_3.hash() {
                    bail!("2nd received block by main loop must be block 2");
                }
                if blocks[2].hash() != block_4.hash() {
                    bail!("3rd received block by main loop must be block 3");
                }
            }
            _ => bail!("Did not find msg sent to main task"),
        };

        match to_main_rx1.recv().await {
            Some(PeerTaskToMain::RemovePeerMaxBlockHeight(_)) => (),
            _ => bail!("Must receive remove of peer block max height"),
        }

        assert_eq!(
            1,
            state_lock.lock_guard().await.net.peer_map.len(),
            "One peer must remain in peer list after peer_1 closed gracefully"
        );

        Ok(())
    }

    #[traced_test]
    #[tokio::test]
    #[ignore = "mempool cannot hold unproven transactions, so cannot test mempool yet"]
    async fn empty_mempool_request_tx_test() -> Result<()> {
        // In this scenerio the client receives a transaction notification from
        // a peer of a transaction it doesn't know; the client must then request it.
        let (_peer_broadcast_tx, from_main_rx_clone, to_main_tx, mut to_main_rx1, state_lock, _hsd) =
            get_test_genesis_setup(Network::Alpha, 1).await?;

        let transaction_1 = make_mock_transaction(vec![], vec![]);

        // Build the resulting transaction notification
        let tx_notification: TransactionNotification = transaction_1.clone().into();
        let mock = Mock::new(vec![
            Action::Read(PeerMessage::TransactionNotification(tx_notification)),
            Action::Write(PeerMessage::TransactionRequest(
                tx_notification.transaction_digest,
            )),
            Action::Read(PeerMessage::Transaction(Box::new(transaction_1))),
            Action::Read(PeerMessage::Bye),
        ]);

        let (hsd_1, _sa_1) = get_dummy_peer_connection_data_genesis(Network::Alpha, 1).await;
        let mut peer_loop_handler = PeerLoopHandler::new(
            to_main_tx,
            state_lock.clone(),
            get_dummy_socket_address(0),
            hsd_1.clone(),
            true,
            1,
        );
        let mut peer_state = MutablePeerState::new(hsd_1.tip_header.height);

        assert!(
            state_lock.lock_guard().await.mempool.is_empty(),
            "Mempool must be empty at init"
        );
        peer_loop_handler
            .run(mock, from_main_rx_clone, &mut peer_state)
            .await?;

        // Transaction must be sent to `main_loop`. The transaction is stored to the mempool
        // by the `main_loop`.
        match to_main_rx1.recv().await {
            Some(PeerTaskToMain::Transaction(_)) => (),
            _ => bail!("Must receive remove of peer block max height"),
        }

        Ok(())
    }

    #[traced_test]
    #[tokio::test]
    async fn populated_mempool_request_tx_test() -> Result<()> {
        // In this scenario the peer is informed of a transaction that it already knows
<<<<<<< HEAD
        let (
            _peer_broadcast_tx,
            from_main_rx_clone,
            to_main_tx,
            mut to_main_rx1,
            mut state_lock,
            _hsd,
        ) = get_test_genesis_setup(Network::Alpha, 1).await?;

        let transaction_1 = make_mock_transaction(vec![], vec![]);

        // Build the resulting transaction notification
        let tx_notification: TransactionNotification = transaction_1.clone().into();
        let mock = Mock::new(vec![
            Action::Read(PeerMessage::TransactionNotification(tx_notification)),
            Action::Read(PeerMessage::Bye),
        ]);

=======
        let network = Network::Alpha;
        let (_peer_broadcast_tx, from_main_rx_clone, to_main_tx, mut to_main_rx1, state_lock, _hsd) =
            get_test_genesis_setup(network, 1).await?;
>>>>>>> e162e0a6
        let (hsd_1, _sa_1) = get_dummy_peer_connection_data_genesis(Network::Alpha, 1).await;
        let mut peer_loop_handler = PeerLoopHandler::new(
            to_main_tx,
            state_lock.clone(),
            get_dummy_socket_address(0),
            hsd_1.clone(),
            true,
            1,
        );
        let mut peer_state = MutablePeerState::new(hsd_1.tip_header.height);

        let genesis_block = Block::genesis_block(network);
        let now = genesis_block.kernel.header.timestamp;
        let transaction_1 = state_lock
            .lock_guard_mut()
            .await
            .create_transaction_with_prover_capability(
                vec![],
                NeptuneCoins::new(0),
                now,
                TxProvingCapability::ProofCollection,
            )
            .await
            .unwrap();

        assert!(
            state_lock.lock_guard().await.mempool.is_empty(),
            "Mempool must be empty at init"
        );
        state_lock
            .lock_guard_mut()
            .await
            .mempool
            .insert(&transaction_1);
        assert!(
            !state_lock.lock_guard().await.mempool.is_empty(),
            "Mempool must be non-empty after insertion"
        );

        // Build the resulting transaction notification
        let tx_notification: TransactionNotification = transaction_1.clone().into();
        let mock = Mock::new(vec![
            Action::Read(PeerMessage::TransactionNotification(tx_notification)),
            Action::Read(PeerMessage::Bye),
        ]);
        peer_loop_handler
            .run(mock, from_main_rx_clone, &mut peer_state)
            .await?;

        // nothing may be sent to `main_loop`
        match to_main_rx1.try_recv() {
            Err(TryRecvError::Empty) => (),
            Err(TryRecvError::Disconnected) => bail!("to_main channel must still be open"),
            Ok(_) => bail!("to_main channel must be empty"),
        }

        Ok(())
    }
}<|MERGE_RESOLUTION|>--- conflicted
+++ resolved
@@ -10,6 +10,7 @@
 use futures::stream::TryStream;
 use futures::stream::TryStreamExt;
 use itertools::Itertools;
+use tasm_lib::triton_vm::prelude::Digest;
 use tokio::select;
 use tokio::sync::broadcast;
 use tokio::sync::mpsc;
@@ -17,36 +18,24 @@
 use tracing::error;
 use tracing::info;
 use tracing::warn;
-use twenty_first::math::digest::Digest;
 
 use crate::connect_to_peers::close_peer_connected_callback;
 use crate::models::blockchain::block::block_height::BlockHeight;
 use crate::models::blockchain::block::transfer_block::TransferBlock;
 use crate::models::blockchain::block::Block;
-<<<<<<< HEAD
 use crate::models::channel::MainToPeerTask;
 use crate::models::channel::PeerTaskToMain;
 use crate::models::channel::PeerTaskToMainTransaction;
-use crate::models::consensus::timestamp::Timestamp;
-=======
-use crate::models::channel::MainToPeerThread;
-use crate::models::channel::PeerThreadToMain;
-use crate::models::channel::PeerThreadToMainTransaction;
->>>>>>> e162e0a6
 use crate::models::peer::HandshakeData;
 use crate::models::peer::MutablePeerState;
 use crate::models::peer::PeerInfo;
 use crate::models::peer::PeerMessage;
 use crate::models::peer::PeerSanctionReason;
 use crate::models::peer::PeerStanding;
-<<<<<<< HEAD
-=======
 use crate::models::proof_abstractions::timestamp::Timestamp;
->>>>>>> e162e0a6
 use crate::models::state::mempool::MEMPOOL_IGNORE_TRANSACTIONS_THIS_MANY_SECS_AHEAD;
 use crate::models::state::mempool::MEMPOOL_TX_THRESHOLD_AGE_IN_SECS;
 use crate::models::state::GlobalStateLock;
-use crate::prelude::twenty_first;
 
 const STANDARD_BLOCK_BATCH_SIZE: usize = 50;
 const MAX_PEER_LIST_LENGTH: usize = 10;
@@ -1208,21 +1197,6 @@
     use tokio::sync::mpsc::error::TryRecvError;
     use tracing_test::traced_test;
 
-<<<<<<< HEAD
-    use crate::config_models::network::Network;
-    use crate::models::peer::TransactionNotification;
-    use crate::models::state::wallet::WalletSecret;
-    use crate::tests::shared::get_dummy_peer_connection_data_genesis;
-    use crate::tests::shared::get_dummy_socket_address;
-    use crate::tests::shared::get_test_genesis_setup;
-    use crate::tests::shared::make_mock_block_with_invalid_pow;
-    use crate::tests::shared::make_mock_block_with_valid_pow;
-    use crate::tests::shared::make_mock_transaction;
-    use crate::tests::shared::Action;
-    use crate::tests::shared::Mock;
-
-=======
->>>>>>> e162e0a6
     use super::*;
     use crate::config_models::network::Network;
     use crate::models::blockchain::type_scripts::neptune_coins::NeptuneCoins;
@@ -2480,16 +2454,10 @@
     #[traced_test]
     #[tokio::test]
     async fn populated_mempool_request_tx_test() -> Result<()> {
+        let network = Network::Main;
         // In this scenario the peer is informed of a transaction that it already knows
-<<<<<<< HEAD
-        let (
-            _peer_broadcast_tx,
-            from_main_rx_clone,
-            to_main_tx,
-            mut to_main_rx1,
-            mut state_lock,
-            _hsd,
-        ) = get_test_genesis_setup(Network::Alpha, 1).await?;
+        let (_peer_broadcast_tx, from_main_rx_clone, to_main_tx, mut to_main_rx1, state_lock, _hsd) =
+            get_test_genesis_setup(network, 1).await?;
 
         let transaction_1 = make_mock_transaction(vec![], vec![]);
 
@@ -2500,12 +2468,7 @@
             Action::Read(PeerMessage::Bye),
         ]);
 
-=======
-        let network = Network::Alpha;
-        let (_peer_broadcast_tx, from_main_rx_clone, to_main_tx, mut to_main_rx1, state_lock, _hsd) =
-            get_test_genesis_setup(network, 1).await?;
->>>>>>> e162e0a6
-        let (hsd_1, _sa_1) = get_dummy_peer_connection_data_genesis(Network::Alpha, 1).await;
+        let (hsd_1, _sa_1) = get_dummy_peer_connection_data_genesis(network, 1).await;
         let mut peer_loop_handler = PeerLoopHandler::new(
             to_main_tx,
             state_lock.clone(),
