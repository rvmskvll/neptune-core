--- conflicted
+++ resolved
@@ -3,7 +3,7 @@
 pub mod expected_utxo;
 pub mod monitored_utxo;
 pub mod rusty_wallet_database;
-<<<<<<< HEAD
+pub mod unlocked_utxo;
 pub mod wallet_state;
 pub mod wallet_status;
 
@@ -13,17 +13,6 @@
 
 use address::generation_address;
 use address::symmetric_key;
-=======
-pub mod unlocked_utxo;
-pub mod utxo_notification_pool;
-pub mod wallet_state;
-pub mod wallet_status;
-
-use std::fs::{self};
-use std::path::Path;
-use std::path::PathBuf;
-
->>>>>>> e162e0a6
 use anyhow::bail;
 use anyhow::Context;
 use anyhow::Result;
@@ -45,12 +34,8 @@
 use zeroize::Zeroize;
 use zeroize::ZeroizeOnDrop;
 
-use self::address::generation_address;
 use crate::models::blockchain::block::block_height::BlockHeight;
-<<<<<<< HEAD
 use crate::prelude::twenty_first;
-=======
->>>>>>> e162e0a6
 use crate::Hash;
 
 pub const WALLET_DIRECTORY: &str = "wallet";
@@ -435,48 +420,33 @@
 
 #[cfg(test)]
 mod wallet_tests {
-<<<<<<< HEAD
     use expected_utxo::ExpectedUtxo;
-=======
->>>>>>> e162e0a6
     use num_traits::CheckedSub;
     use rand::random;
     use tracing_test::traced_test;
     use twenty_first::math::tip5::Digest;
     use twenty_first::math::x_field_element::EXTENSION_DEGREE;
 
+    use super::monitored_utxo::MonitoredUtxo;
+    use super::wallet_state::WalletState;
+    use super::*;
     use crate::config_models::network::Network;
     use crate::database::storage::storage_vec::traits::*;
+    use crate::mine_loop::make_coinbase_transaction;
     use crate::models::blockchain::block::block_height::BlockHeight;
     use crate::models::blockchain::block::Block;
     use crate::models::blockchain::shared::Hash;
-<<<<<<< HEAD
-    use crate::models::blockchain::transaction::utxo::LockScript;
+    use crate::models::blockchain::transaction::lock_script::LockScript;
+    use crate::models::blockchain::transaction::transaction_output::TxOutput;
+    use crate::models::blockchain::transaction::transaction_output::UtxoNotifyMethod;
     use crate::models::blockchain::transaction::utxo::Utxo;
-    use crate::models::blockchain::transaction::TxOutput;
-    use crate::models::blockchain::type_scripts::neptune_coins::NeptuneCoins;
-    use crate::models::consensus::timestamp::Timestamp;
-    use crate::models::state::wallet::expected_utxo::UtxoNotifier;
-=======
-    use crate::models::blockchain::transaction::lock_script::LockScript;
-    use crate::models::blockchain::transaction::utxo::Utxo;
-    use crate::models::blockchain::transaction::PublicAnnouncement;
     use crate::models::blockchain::type_scripts::neptune_coins::NeptuneCoins;
     use crate::models::proof_abstractions::timestamp::Timestamp;
-    use crate::models::state::wallet::utxo_notification_pool::UtxoNotifier;
-    use crate::models::state::UtxoReceiverData;
->>>>>>> e162e0a6
+    use crate::models::state::wallet::expected_utxo::UtxoNotifier;
     use crate::tests::shared::make_mock_block;
     use crate::tests::shared::make_mock_transaction_with_generation_key;
     use crate::tests::shared::mock_genesis_global_state;
     use crate::tests::shared::mock_genesis_wallet_state;
-<<<<<<< HEAD
-
-    use super::monitored_utxo::MonitoredUtxo;
-    use super::wallet_state::WalletState;
-    use super::*;
-=======
->>>>>>> e162e0a6
 
     async fn get_monitored_utxos(wallet_state: &WalletState) -> Vec<MonitoredUtxo> {
         // note: we could just return a DbtVec here and avoid cloning...
@@ -713,33 +683,16 @@
         let mining_reward = cb_utxo.get_native_currency_amount();
 
         // Add block to wallet state
-<<<<<<< HEAD
+        let own_wallet_state = own_global_state.lock_guard_mut().await.wallet_state;
         own_wallet_state
             .add_expected_utxo(ExpectedUtxo::new(
-=======
-        own_global_state
-            .lock_guard_mut()
-            .await
-            .wallet_state
-            .expected_utxos
-            .add_expected_utxo(
->>>>>>> e162e0a6
                 cb_utxo,
                 cb_output_randomness,
                 own_spending_key.privacy_preimage,
                 UtxoNotifier::OwnMiner,
-<<<<<<< HEAD
             ))
             .await;
         own_wallet_state
-=======
-            )
-            .unwrap();
-        own_global_state
-            .lock_guard_mut()
-            .await
-            .wallet_state
->>>>>>> e162e0a6
             .update_wallet_state_with_new_block(
                 &genesis_block.kernel.body.mutator_set_accumulator,
                 &block_1,
@@ -809,33 +762,15 @@
                 own_spending_key.to_address(),
                 rng.gen(),
             );
-<<<<<<< HEAD
             own_wallet_state
                 .add_expected_utxo(ExpectedUtxo::new(
-=======
-            own_global_state
-                .lock_guard_mut()
-                .await
-                .wallet_state
-                .expected_utxos
-                .add_expected_utxo(
->>>>>>> e162e0a6
                     cb_utxo_prime,
                     cb_output_randomness_prime,
                     own_spending_key.privacy_preimage,
                     UtxoNotifier::OwnMiner,
-<<<<<<< HEAD
                 ))
                 .await;
             own_wallet_state
-=======
-                )
-                .unwrap();
-            own_global_state
-                .lock_guard_mut()
-                .await
-                .wallet_state
->>>>>>> e162e0a6
                 .update_wallet_state_with_new_block(
                     &previous_block.kernel.body.mutator_set_accumulator,
                     &next_block_prime,
@@ -903,16 +838,8 @@
 
         // Make a block that spends an input, then verify that this is reflected by
         // the allocator.
-<<<<<<< HEAD
         let tx_inputs_two_utxos = own_wallet_state
-            .allocate_sufficient_input_funds(mining_reward.scalar_mul(2), next_block.hash())
-=======
-        let two_utxos = own_global_state
-            .lock_guard_mut()
-            .await
-            .wallet_state
             .allocate_sufficient_input_funds(mining_reward.scalar_mul(2), next_block.hash(), now)
->>>>>>> e162e0a6
             .await
             .unwrap();
         assert_eq!(
@@ -932,7 +859,6 @@
             next_block.kernel.header.height
         );
         let msa_tip_previous = next_block.kernel.body.mutator_set_accumulator.clone();
-<<<<<<< HEAD
         (next_block, _, _) = make_mock_block(
             &next_block.clone(),
             None,
@@ -944,11 +870,9 @@
             next_block.kernel.header.height
         );
 
+        let utxo = Utxo::new_native_coin(LockScript::anyone_can_spend(), NeptuneCoins::new(15));
         let tx_outputs = vec![TxOutput::fake_address(
-            Utxo {
-                lock_script_hash: LockScript::anyone_can_spend().hash(),
-                coins: NeptuneCoins::new(200).to_native_coins(),
-            },
+            utxo,
             random(),
             other_wallet_recipient_address.privacy_digest,
         )]
@@ -957,20 +881,6 @@
         let tx = make_mock_transaction_with_generation_key(
             tx_inputs_two_utxos,
             tx_outputs,
-=======
-        let receiver_data = vec![UtxoReceiverData {
-            utxo: Utxo {
-                lock_script_hash: LockScript::anyone_can_spend().hash(),
-                coins: NeptuneCoins::new(200).to_native_coins(),
-            },
-            sender_randomness: random(),
-            receiver_privacy_digest: other_wallet_recipient_address.privacy_digest,
-            public_announcement: PublicAnnouncement::default(),
-        }];
-        let tx = make_mock_transaction_with_generation_key(
-            two_utxos,
-            receiver_data,
->>>>>>> e162e0a6
             NeptuneCoins::zero(),
             msa_tip_previous.clone(),
         )
@@ -1022,37 +932,23 @@
         let mut rng: StdRng = StdRng::seed_from_u64(456416);
         let network = Network::Main;
         let alice_wallet_secret = WalletSecret::new_pseudorandom(rng.gen());
-        let alice = mock_genesis_global_state(network, 2, alice_wallet_secret).await;
+        let mut alice = mock_genesis_global_state(network, 2, alice_wallet_secret).await;
         let alice_spending_key = alice
             .lock_guard()
             .await
             .wallet_state
             .wallet_secret
-<<<<<<< HEAD
             .nth_generation_spending_key_for_tests(0);
-        let own_address = own_spending_key.to_address();
-=======
-            .nth_generation_spending_key(0);
         let alice_address = alice_spending_key.to_address();
->>>>>>> e162e0a6
         let genesis_block = Block::genesis_block(network);
         let bob_wallet = mock_genesis_wallet_state(WalletSecret::devnet_wallet(), network)
             .await
             .wallet_secret;
-<<<<<<< HEAD
-        let mut premine_receiver_global_state =
-            mock_genesis_global_state(network, 2, premine_wallet).await;
-        let mut premine_receiver_global_state =
-            premine_receiver_global_state.lock_guard_mut().await;
-        let launch = genesis_block.kernel.header.timestamp;
-        let seven_months = Timestamp::months(7);
-        let preminers_original_balance = premine_receiver_global_state
-=======
-        let bob_receiver_global_state = mock_genesis_global_state(network, 2, bob_wallet).await;
+        let mut bob_receiver_global_state =
+            mock_genesis_global_state(network, 2, bob_wallet.clone()).await;
         let mut bob = bob_receiver_global_state.lock_guard_mut().await;
         let in_seven_months = genesis_block.kernel.header.timestamp + Timestamp::months(7);
         let bobs_original_balance = bob
->>>>>>> e162e0a6
             .get_wallet_status_for_tip()
             .await
             .synced_unspent_available_amount(in_seven_months);
@@ -1061,93 +957,40 @@
             "Premine must have non-zero synced balance"
         );
 
-<<<<<<< HEAD
-        let previous_msa = genesis_block.kernel.body.mutator_set_accumulator.clone();
-        let (mut block_1, _, _) = make_mock_block(&genesis_block, None, own_address, rng.gen());
-
-        let tx_outputs_12_to_other = TxOutput::fake_address(
-            Utxo {
-                coins: NeptuneCoins::new(12).to_native_coins(),
-                lock_script_hash: own_address.lock_script().hash(),
-            },
-            premine_receiver_global_state
-                .wallet_state
-                .wallet_secret
-                .generate_sender_randomness(
-                    genesis_block.kernel.header.height,
-                    own_address.privacy_digest,
-                ),
-            own_address.privacy_digest,
-        );
-        let tx_outputs_one_to_other = TxOutput::fake_address(
-            Utxo {
-                coins: NeptuneCoins::new(1).to_native_coins(),
-                lock_script_hash: own_address.lock_script().hash(),
-            },
-            premine_receiver_global_state
-                .wallet_state
-                .wallet_secret
-                .generate_sender_randomness(
-                    genesis_block.kernel.header.height,
-                    own_address.privacy_digest,
-                ),
-            own_address.privacy_digest,
-        );
-        let tx_outputs_to_other = vec![tx_outputs_12_to_other, tx_outputs_one_to_other];
-        let mut now = genesis_block.kernel.header.timestamp;
-        let (valid_tx, expected_utxos) = premine_receiver_global_state
-            .create_transaction_test_wrapper(
-                tx_outputs_to_other.clone(),
-=======
-        let receiver_data_12_to_alice = UtxoReceiverData {
-            public_announcement: PublicAnnouncement::default(),
-            receiver_privacy_digest: alice_address.privacy_digest,
-            sender_randomness: bob.wallet_state.wallet_secret.generate_sender_randomness(
-                genesis_block.kernel.header.height,
-                alice_address.privacy_digest,
-            ),
-            utxo: Utxo {
-                coins: NeptuneCoins::new(12).to_native_coins(),
-                lock_script_hash: alice_address.lock_script().hash(),
-            },
-        };
-        let receiver_data_one_to_alice = UtxoReceiverData {
-            public_announcement: PublicAnnouncement::default(),
-            receiver_privacy_digest: alice_address.privacy_digest,
-            sender_randomness: bob.wallet_state.wallet_secret.generate_sender_randomness(
-                genesis_block.kernel.header.height,
-                alice_address.privacy_digest,
-            ),
-            utxo: Utxo {
-                coins: NeptuneCoins::new(1).to_native_coins(),
-                lock_script_hash: alice_address.lock_script().hash(),
-            },
-        };
-        let receiver_data_to_alice = vec![receiver_data_12_to_alice, receiver_data_one_to_alice];
+        let bob_sender_randomness = bob.wallet_state.wallet_secret.generate_sender_randomness(
+            genesis_block.kernel.header.height,
+            alice_address.privacy_digest,
+        );
+        let utxo_12_to_alice =
+            Utxo::new_native_coin(alice_address.lock_script(), NeptuneCoins::new(12));
+        let receiver_data_12_to_alice = TxOutput::offchain(
+            utxo_12_to_alice,
+            bob_sender_randomness,
+            alice_address.privacy_digest,
+        );
+        let utxo_one_to_alice =
+            Utxo::new_native_coin(alice_address.lock_script(), NeptuneCoins::new(1));
+        let receiver_data_one_to_alice = TxOutput::offchain(
+            utxo_one_to_alice.clone(),
+            bob_sender_randomness,
+            alice_address.privacy_digest,
+        );
+
+        let mut receiver_data_to_alice =
+            vec![receiver_data_12_to_alice, receiver_data_one_to_alice].into();
         let valid_tx = bob
             .create_transaction(
-                receiver_data_to_alice.clone(),
->>>>>>> e162e0a6
+                &mut receiver_data_to_alice,
+                bob_wallet.nth_generation_spending_key_for_tests(0).into(),
+                UtxoNotifyMethod::OffChain,
                 NeptuneCoins::new(2),
                 in_seven_months,
             )
             .await
             .unwrap();
 
-<<<<<<< HEAD
-        // inform wallet of any expected utxos from this tx.
-        premine_receiver_global_state
-            .add_expected_utxos_to_wallet(expected_utxos)
-            .await
-            .unwrap();
-
-        block_1
-            .accumulate_transaction(valid_tx, &previous_msa)
-            .await;
-=======
         let block_1 =
             Block::new_block_from_template(&genesis_block, valid_tx, in_seven_months, None);
->>>>>>> e162e0a6
 
         // Verify the validity of the merged transaction and block
         assert!(block_1.is_valid(&genesis_block, in_seven_months));
@@ -1161,20 +1004,13 @@
         );
 
         // Expect the UTXO outputs
-<<<<<<< HEAD
-        for receive_data in tx_outputs_to_other {
-            own_wallet_state
-                .add_expected_utxo(ExpectedUtxo::new(
-=======
-        for receive_data in receiver_data_to_alice {
+        for receive_data in receiver_data_to_alice.iter() {
             alice
                 .lock_guard_mut()
                 .await
                 .wallet_state
-                .expected_utxos
-                .add_expected_utxo(
->>>>>>> e162e0a6
-                    receive_data.utxo,
+                .add_expected_utxo(ExpectedUtxo::new(
+                    receive_data.utxo.clone(),
                     receive_data.sender_randomness,
                     alice_spending_key.privacy_preimage,
                     UtxoNotifier::Cli,
@@ -1228,45 +1064,28 @@
         let mut next_block = block_1.clone();
         for _ in 0..num_blocks_mined_by_alice {
             let previous_block = next_block;
-            let ret = make_mock_block(
+            let (block, cb_utxo, cb_sender_randomness) = make_mock_block(
                 &previous_block,
                 Some(in_seven_months),
                 alice_address,
                 rng.gen(),
             );
-            next_block = ret.0;
-<<<<<<< HEAD
-            own_wallet_state
-                .add_expected_utxo(ExpectedUtxo::new(
-=======
+            next_block = block;
+            let expected_utxo = ExpectedUtxo::new(
+                cb_utxo,
+                cb_sender_randomness,
+                alice_spending_key.privacy_preimage,
+                UtxoNotifier::OwnMiner,
+            );
             alice
                 .lock_guard_mut()
                 .await
                 .wallet_state
-                .expected_utxos
-                .add_expected_utxo(
->>>>>>> e162e0a6
-                    ret.1,
-                    ret.2,
-                    alice_spending_key.privacy_preimage,
-                    UtxoNotifier::OwnMiner,
-<<<<<<< HEAD
-                ))
+                .add_expected_utxo(expected_utxo)
                 .await;
-            own_wallet_state
-                .update_wallet_state_with_new_block(
-                    &previous_block.kernel.body.mutator_set_accumulator,
-                    &next_block,
-                )
-                .await?;
-            premine_receiver_global_state
-=======
-                )
-                .unwrap();
             alice
                 .lock_guard_mut()
                 .await
->>>>>>> e162e0a6
                 .set_new_tip(next_block.clone())
                 .await
                 .unwrap();
@@ -1276,19 +1095,11 @@
         let first_block_after_spree = next_block;
         alice_monitored_utxos = get_monitored_utxos(&alice.lock_guard().await.wallet_state).await;
         assert_eq!(
-<<<<<<< HEAD
-            2 + 17,
-            monitored_utxos.len(),
-            "List of monitored UTXOs have length 19 after updating wallet state and mining 17 blocks"
-        );
-        for monitored_utxo in monitored_utxos {
-=======
             2 + num_blocks_mined_by_alice,
             alice_monitored_utxos.len(),
             "List of monitored UTXOs must match blocks mined plus two"
         );
         for monitored_utxo in alice_monitored_utxos {
->>>>>>> e162e0a6
             assert!(
                 first_block_after_spree
                     .kernel
@@ -1431,126 +1242,65 @@
             )
         }
 
-<<<<<<< HEAD
-        // Fork back to the B-chain with `block_3b` which contains two outputs for `own_wallet`,
-        // one coinbase UTXO and one other UTXO
-        let (mut block_3_b, cb_utxo, cb_sender_randomness) =
-            make_mock_block(&block_2_b, None, own_address, rng.gen());
-        now = block_3_b.kernel.header.timestamp;
-        assert!(
-            block_3_b.is_valid(&block_2_b, now),
-            "Block must be valid before merging txs"
-        );
-
-        let tx_outputs_six = TxOutput::fake_address(
-            Utxo {
-                coins: NeptuneCoins::new(4).to_native_coins(),
-                lock_script_hash: own_address.lock_script().hash(),
-            },
-            random(),
-            own_address.privacy_digest,
-        );
-        let (tx_from_preminer, expected_utxos_preminer) = premine_receiver_global_state
-            .create_transaction_test_wrapper(
-                vec![tx_outputs_six.clone()],
-                NeptuneCoins::new(4),
-                now,
-            )
-            .await
-            .unwrap();
-
-        // inform wallet of any expected utxos from this tx.
-        premine_receiver_global_state
-            .add_expected_utxos_to_wallet(expected_utxos_preminer)
-            .await
-            .unwrap();
-
-        block_3_b
-            .accumulate_transaction(
-                tx_from_preminer,
-                &block_2_b.kernel.body.mutator_set_accumulator,
-            )
-            .await;
-=======
         // Fork back to the B-chain with `block_3b` which contains two outputs
-        // for Alice, one coinbase UTXO and one other UTXO
-        let alice_receiver_data_six = UtxoReceiverData {
-            public_announcement: PublicAnnouncement::default(),
-            receiver_privacy_digest: alice_address.privacy_digest,
-            utxo: Utxo {
-                coins: NeptuneCoins::new(1).to_native_coins(),
-                lock_script_hash: alice_address.lock_script().hash(),
-            },
-            sender_randomness: rng.gen(),
-        };
+        // for Alice, one coinbase UTXO and one other UTXO.
+        let receiver_data_one_to_alice_new =
+            TxOutput::offchain(utxo_one_to_alice, rng.gen(), alice_address.privacy_digest);
+
         let tx_from_bob = bob
             .create_transaction(
-                vec![alice_receiver_data_six.clone()],
+                &mut vec![receiver_data_one_to_alice_new.clone()].into(),
+                bob_wallet.nth_generation_spending_key_for_tests(0).into(),
+                UtxoNotifyMethod::OffChain,
                 NeptuneCoins::new(4),
                 in_seven_months,
             )
             .await
             .unwrap();
-        let (coinbase_tx, cb_expected) = alice
-            .lock_guard_mut()
-            .await
-            .make_coinbase_transaction(NeptuneCoins::zero(), in_seven_months);
+        // let (coinbase_tx, cb_expected) = alice
+        //     .lock_guard_mut()
+        //     .await
+        //     .make_coinbase_transaction(NeptuneCoins::zero(), in_seven_months);
+        let alice_state = alice.global_state_lock.lock_guard().await;
+        let (coinbase_tx, cb_expected) =
+            make_coinbase_transaction(&alice_state, NeptuneCoins::zero(), in_seven_months);
         let merged_tx = coinbase_tx.merge_with(tx_from_bob, Default::default());
         let block_3_b =
             Block::new_block_from_template(&block_2_b, merged_tx, in_seven_months, None);
->>>>>>> e162e0a6
         assert!(
             block_3_b.is_valid(&block_2_b, in_seven_months),
             "Block must be valid after accumulating txs"
         );
-<<<<<<< HEAD
-        own_wallet_state
-            .add_expected_utxo(ExpectedUtxo::new(
-                cb_utxo,
-                cb_sender_randomness,
-                own_spending_key.privacy_preimage,
-                UtxoNotifier::OwnMiner,
-            ))
-            .await;
-        own_wallet_state
-            .add_expected_utxo(ExpectedUtxo::new(
-                tx_outputs_six.utxo,
-                tx_outputs_six.sender_randomness,
-                own_spending_key.privacy_preimage,
-                UtxoNotifier::Cli,
-            ))
-            .await;
-        own_wallet_state
-=======
+        let expected_utxo_for_alice = ExpectedUtxo::new(
+            cb_expected.utxo,
+            cb_expected.sender_randomness,
+            alice_spending_key.privacy_preimage,
+            UtxoNotifier::OwnMiner,
+        );
+        drop(alice_state);
+
         alice
             .lock_guard_mut()
             .await
             .wallet_state
-            .expected_utxos
-            .add_expected_utxo(
-                cb_expected.utxo,
-                cb_expected.sender_randomness,
-                alice_spending_key.privacy_preimage,
-                UtxoNotifier::OwnMiner,
-            )
-            .unwrap();
+            .add_expected_utxo(expected_utxo_for_alice)
+            .await;
+        let expected_utxo_for_alice = ExpectedUtxo::new(
+            receiver_data_one_to_alice_new.utxo,
+            receiver_data_one_to_alice_new.sender_randomness,
+            alice_spending_key.privacy_preimage,
+            UtxoNotifier::Cli,
+        );
         alice
             .lock_guard_mut()
             .await
             .wallet_state
-            .expected_utxos
-            .add_expected_utxo(
-                alice_receiver_data_six.utxo,
-                alice_receiver_data_six.sender_randomness,
-                alice_spending_key.privacy_preimage,
-                UtxoNotifier::Cli,
-            )
-            .unwrap();
+            .add_expected_utxo(expected_utxo_for_alice)
+            .await;
         alice
             .lock_guard_mut()
             .await
             .wallet_state
->>>>>>> e162e0a6
             .update_wallet_state_with_new_block(
                 &block_2_b.kernel.body.mutator_set_accumulator,
                 &block_3_b,
@@ -1619,19 +1369,11 @@
                 .filter(|x| x.is_synced_to(second_block_continuing_spree.hash()))
                 .collect();
         assert_eq!(
-<<<<<<< HEAD
-            19,
-            monitored_utxos_20.len(),
-            "List of monitored UTXOs must be two higher than after block 19 after returning to bad fork"
-        );
-        for monitored_utxo in monitored_utxos_20.iter() {
-=======
             2 + num_blocks_mined_by_alice,
             alice_monitored_utxos_after_second_block_after_spree.len(),
             "List of monitored UTXOs must be two higher after returning to bad fork"
         );
         for monitored_utxo in alice_monitored_utxos_after_second_block_after_spree.iter() {
->>>>>>> e162e0a6
             assert!(
                 monitored_utxo.spent_in_block.is_some()
                     || second_block_continuing_spree
