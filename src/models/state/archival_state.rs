--- conflicted
+++ resolved
@@ -11,6 +11,7 @@
 use tracing::warn;
 use twenty_first::math::digest::Digest;
 
+use super::shared::new_block_file_is_needed;
 use crate::config_models::data_directory::DataDirectory;
 use crate::config_models::network::Network;
 use crate::database::create_db_if_missing;
@@ -30,8 +31,6 @@
 use crate::util_types::mutator_set::addition_record::AdditionRecord;
 use crate::util_types::mutator_set::removal_record::RemovalRecord;
 use crate::util_types::mutator_set::rusty_archival_mutator_set::RustyArchivalMutatorSet;
-
-use super::shared::new_block_file_is_needed;
 
 pub const BLOCK_INDEX_DB_NAME: &str = "block_index";
 pub const MUTATOR_SET_DIRECTORY_NAME: &str = "mutator_set";
@@ -840,7 +839,6 @@
 
 #[cfg(test)]
 mod archival_state_tests {
-    use rand::random;
     use rand::rngs::StdRng;
     use rand::thread_rng;
     use rand::Rng;
@@ -848,55 +846,31 @@
     use rand::SeedableRng;
     use tracing_test::traced_test;
 
-<<<<<<< HEAD
+    use super::*;
     use crate::config_models::cli_args;
     use crate::config_models::data_directory::DataDirectory;
-=======
-    use rand::rngs::StdRng;
-    use rand::thread_rng;
-    use rand::Rng;
-    use rand::RngCore;
-    use rand::SeedableRng;
-    use tracing_test::traced_test;
-
-    use super::*;
->>>>>>> e162e0a6
     use crate::config_models::network::Network;
     use crate::database::storage::storage_vec::traits::*;
+    use crate::mine_loop::make_coinbase_transaction;
     use crate::models::blockchain::transaction::lock_script::LockScript;
+    use crate::models::blockchain::transaction::transaction_output::TxOutput;
+    use crate::models::blockchain::transaction::transaction_output::UtxoNotifyMethod;
     use crate::models::blockchain::transaction::utxo::Utxo;
-<<<<<<< HEAD
-    use crate::models::blockchain::transaction::TxOutput;
-=======
->>>>>>> e162e0a6
     use crate::models::blockchain::type_scripts::neptune_coins::NeptuneCoins;
     use crate::models::proof_abstractions::timestamp::Timestamp;
     use crate::models::state::archival_state::ArchivalState;
-<<<<<<< HEAD
+    use crate::models::state::tx_proving_capability::TxProvingCapability;
     use crate::models::state::wallet::expected_utxo::ExpectedUtxo;
     use crate::models::state::wallet::expected_utxo::UtxoNotifier;
     use crate::models::state::wallet::WalletSecret;
     use crate::tests::shared::add_block_to_archival_state;
     use crate::tests::shared::make_mock_block_with_valid_pow;
-=======
-    use crate::models::state::global_state_tests::create_transaction_with_timestamp_and_prover_capability;
-    use crate::models::state::tx_proving_capability::TxProvingCapability;
-    use crate::models::state::wallet::utxo_notification_pool::UtxoNotifier;
-    use crate::models::state::wallet::WalletSecret;
-    use crate::models::state::UtxoReceiverData;
-    use crate::tests::shared::add_block_to_archival_state;
-    use crate::tests::shared::make_mock_block_with_valid_pow;
     use crate::tests::shared::make_mock_transaction;
->>>>>>> e162e0a6
     use crate::tests::shared::mock_genesis_archival_state;
     use crate::tests::shared::mock_genesis_global_state;
     use crate::tests::shared::mock_genesis_wallet_state;
     use crate::tests::shared::unit_test_databases;
-<<<<<<< HEAD
-
-    use super::*;
-=======
->>>>>>> e162e0a6
+    use crate::util_types::test_shared::mutator_set::mock_item_mp_rr_for_init_msa;
 
     async fn make_test_archival_state(network: Network) -> ArchivalState {
         let (block_index_db, _peer_db_lock, data_dir) = unit_test_databases(network).await.unwrap();
@@ -1014,22 +988,13 @@
         // Verify that `update_mutator_set` writes the active window back to disk.
 
         let network = Network::Alpha;
-<<<<<<< HEAD
-        let genesis_wallet_state =
-            mock_genesis_wallet_state(WalletSecret::devnet_wallet(), network).await;
-        let wallet = genesis_wallet_state.wallet_secret;
-        let own_receiving_address = wallet.nth_generation_spending_key_for_tests(0).to_address();
-        let mut genesis_receiver_global_state_lock =
-            mock_genesis_global_state(network, 0, wallet).await;
-        let mut genesis_receiver_global_state =
-            genesis_receiver_global_state_lock.lock_guard_mut().await;
-=======
         let alice_wallet = mock_genesis_wallet_state(WalletSecret::devnet_wallet(), network).await;
         let alice_wallet = alice_wallet.wallet_secret;
-        let allice_address = alice_wallet.nth_generation_spending_key(0).to_address();
-        let alice = mock_genesis_global_state(network, 0, alice_wallet).await;
+        let allice_address = alice_wallet
+            .nth_generation_spending_key_for_tests(0)
+            .to_address();
+        let mut alice = mock_genesis_global_state(network, 0, alice_wallet).await;
         let mut alice = alice.lock_guard_mut().await;
->>>>>>> e162e0a6
 
         let (mock_block_1, _, _) = make_mock_block_with_valid_pow(
             &alice.chain.archival_state_mut().genesis_block,
@@ -1048,50 +1013,22 @@
 
         // Add an input to the next block's transaction. This will add a removal record
         // to the block, and this removal record will insert indices in the Bloom filter.
-<<<<<<< HEAD
-        {
-            let (mut mock_block_2, _, _) = make_mock_block_with_valid_pow(
-                &mock_block_1,
-                None,
-                own_receiving_address,
-                rng.gen(),
-            );
-            let (sender_tx, expected_utxos) = genesis_receiver_global_state
-                .create_transaction_test_wrapper(
-                    vec![TxOutput::random(Utxo {
-                        coins: NeptuneCoins::new(4).to_native_coins(),
-                        lock_script_hash: LockScript::anyone_can_spend().hash(),
-                    })],
-                    NeptuneCoins::new(2),
-                    now + seven_months,
-                )
-                .await
-                .unwrap();
-
-            // inform wallet of any expected utxos from this tx.
-            genesis_receiver_global_state
-                .add_expected_utxos_to_wallet(expected_utxos)
-                .await
-                .unwrap();
-
-            mock_block_2
-                .accumulate_transaction(
-                    sender_tx,
-                    &mock_block_1.kernel.body.mutator_set_accumulator,
-                )
-                .await;
-=======
         let utxo = Utxo::new_native_coin(LockScript::anyone_can_spend(), NeptuneCoins::new(4));
+        let change_key = alice
+            .wallet_state
+            .wallet_secret
+            .nth_symmetric_key_for_tests(0);
         let sender_tx = alice
             .create_transaction_with_prover_capability(
-                vec![UtxoReceiverData::new(utxo, rng.gen(), rng.gen())],
+                &mut vec![TxOutput::offchain(utxo, rng.gen(), rng.gen())].into(),
+                change_key.into(),
+                UtxoNotifyMethod::OnChain,
                 NeptuneCoins::new(2),
                 in_seven_months,
                 TxProvingCapability::SingleProof,
             )
             .await
             .unwrap();
->>>>>>> e162e0a6
 
         let mock_block_2 =
             Block::new_block_from_template(&mock_block_1, sender_tx, in_seven_months, None);
@@ -1163,57 +1100,11 @@
         let genesis_wallet_state =
             mock_genesis_wallet_state(WalletSecret::devnet_wallet(), network).await;
         let genesis_wallet = genesis_wallet_state.wallet_secret;
-<<<<<<< HEAD
-        let own_receiving_address = genesis_wallet
-            .nth_generation_spending_key_for_tests(0)
-            .to_address();
-        let mut global_state_lock =
-            mock_genesis_global_state(Network::RegTest, 42, genesis_wallet).await;
-        let mut num_utxos = Block::premine_utxos(network).len();
-
-        // 1. Create new block 1 with one input and four outputs and store it to disk
-        let (mut block_1a, _, _) = make_mock_block_with_valid_pow(
-            &archival_state.genesis_block,
-            None,
-            own_receiving_address,
-            rng.gen(),
-        );
-        let genesis_block = archival_state.genesis_block.clone();
-        let now = genesis_block.kernel.header.timestamp;
-        let seven_months = Timestamp::months(7);
-
-        let one_money = NeptuneCoins::new(42).to_native_coins();
-        let tx_outputs = vec![
-            TxOutput::random(Utxo {
-                lock_script_hash: LockScript::anyone_can_spend().hash(),
-                coins: one_money.clone(),
-            }),
-            TxOutput::random(Utxo {
-                lock_script_hash: LockScript::anyone_can_spend().hash(),
-                coins: one_money,
-            }),
-        ];
-        let (sender_tx, expected_utxos) = global_state_lock
-            .lock_guard()
-            .await
-            .create_transaction_test_wrapper(tx_outputs, NeptuneCoins::new(4), now + seven_months)
-            .await
-            .unwrap();
-
-        // inform wallet of any expected utxos from this tx.
-        global_state_lock
-            .lock_guard_mut()
-            .await
-            .add_expected_utxos_to_wallet(expected_utxos)
-            .await
-            .unwrap();
-=======
-        let global_state_lock = mock_genesis_global_state(network, 42, genesis_wallet).await;
+        let mut global_state_lock = mock_genesis_global_state(network, 42, genesis_wallet).await;
 
         let mut global_state = global_state_lock.lock_guard_mut().await;
         let genesis_block: Block = *global_state.chain.archival_state().genesis_block.to_owned();
         let num_premine_utxos = Block::premine_utxos(network).len();
->>>>>>> e162e0a6
 
         let in_seven_months = Timestamp::now() + Timestamp::months(7);
 
@@ -1291,16 +1182,10 @@
         let genesis_wallet_state =
             mock_genesis_wallet_state(WalletSecret::devnet_wallet(), network).await;
         let genesis_wallet = genesis_wallet_state.wallet_secret;
-<<<<<<< HEAD
         let own_receiving_address = genesis_wallet
             .nth_generation_spending_key_for_tests(0)
             .to_address();
-        let mut global_state_lock =
-            mock_genesis_global_state(Network::RegTest, 42, genesis_wallet).await;
-=======
-        let own_receiving_address = genesis_wallet.nth_generation_spending_key(0).to_address();
-        let global_state_lock = mock_genesis_global_state(network, 42, genesis_wallet).await;
->>>>>>> e162e0a6
+        let mut global_state_lock = mock_genesis_global_state(network, 42, genesis_wallet).await;
 
         let mut global_state = global_state_lock.lock_guard_mut().await;
         let genesis_block: Block = *global_state.chain.archival_state().genesis_block.to_owned();
@@ -1311,41 +1196,6 @@
 
         for _ in 0..10 {
             // Create next block with inputs and outputs
-<<<<<<< HEAD
-            let (mut next_block, _, _) = make_mock_block_with_valid_pow(
-                &previous_block,
-                None,
-                own_receiving_address,
-                rng.gen(),
-            );
-            let now = next_block.kernel.header.timestamp;
-            let seven_months = Timestamp::months(7);
-            let tx_outputs = vec![
-                TxOutput::random(Utxo {
-                    lock_script_hash: LockScript::anyone_can_spend().hash(),
-                    coins: some_money.clone(),
-                }),
-                TxOutput::random(Utxo {
-                    lock_script_hash: LockScript::anyone_can_spend().hash(),
-                    coins: some_money.clone(),
-                }),
-            ];
-            let (sender_tx, expected_utxos) = global_state
-                .create_transaction_test_wrapper(
-                    tx_outputs,
-                    NeptuneCoins::new(4),
-                    now + seven_months,
-                )
-                .await
-                .unwrap();
-
-            // inform wallet of any expected utxos from this tx.
-            global_state
-                .add_expected_utxos_to_wallet(expected_utxos)
-                .await
-                .unwrap();
-=======
->>>>>>> e162e0a6
 
             let removal_records = {
                 let (_, _, rr0) = mock_item_mp_rr_for_init_msa();
@@ -1421,56 +1271,29 @@
         let genesis_wallet_state =
             mock_genesis_wallet_state(WalletSecret::devnet_wallet(), network).await;
         let genesis_wallet = genesis_wallet_state.wallet_secret;
-<<<<<<< HEAD
-        let own_receiving_address = genesis_wallet
-            .nth_generation_spending_key_for_tests(0)
-            .to_address();
-        let genesis_block = Block::genesis_block(network);
-        let now = genesis_block.kernel.header.timestamp;
-        let seven_months = Timestamp::months(7);
-        let (mut block_1_a, _, _) =
-            make_mock_block_with_valid_pow(&genesis_block, None, own_receiving_address, rng.gen());
-        let mut global_state_lock = mock_genesis_global_state(network, 42, genesis_wallet).await;
-=======
         let genesis_block = Block::genesis_block(network);
         let in_seven_months = genesis_block.kernel.header.timestamp + Timestamp::months(7);
         let global_state_lock = mock_genesis_global_state(network, 42, genesis_wallet).await;
-        let mut global_state = global_state_lock.lock_guard_mut().await;
+        let global_state = global_state_lock.lock_guard().await;
+
         let mut rng = StdRng::seed_from_u64(87255549301u64);
->>>>>>> e162e0a6
 
         let (cbtx, _cb_expected) =
-            global_state.make_coinbase_transaction(NeptuneCoins::zero(), in_seven_months);
+            make_coinbase_transaction(&global_state, NeptuneCoins::zero(), in_seven_months);
         let one_money: NeptuneCoins = NeptuneCoins::new(1);
-<<<<<<< HEAD
-        let tx_outputs = TxOutput::random(Utxo {
-            coins: one_money.to_native_coins(),
-            lock_script_hash: LockScript::anyone_can_spend().hash(),
-        });
-        let (sender_tx, expected_utxos) = global_state_lock
-            .lock_guard()
-            .await
-            .create_transaction_test_wrapper(vec![tx_outputs], one_money, now + seven_months)
-            .await
-            .unwrap();
-
-        // inform wallet of any expected utxos from this tx.
-        global_state_lock
-            .lock_guard_mut()
-            .await
-            .add_expected_utxos_to_wallet(expected_utxos)
-=======
         let anyone_can_spend_utxo =
             Utxo::new_native_coin(LockScript::anyone_can_spend(), one_money);
-        let receiver_data = UtxoReceiverData::new(anyone_can_spend_utxo, rng.gen(), rng.gen());
+        let receiver_data = TxOutput::offchain(anyone_can_spend_utxo, rng.gen(), rng.gen());
+        let change_key = WalletSecret::devnet_wallet().nth_symmetric_key_for_tests(0);
         let sender_tx = global_state
             .create_transaction_with_prover_capability(
-                vec![receiver_data],
+                &mut vec![receiver_data].into(),
+                change_key.into(),
+                UtxoNotifyMethod::OnChain,
                 one_money,
                 in_seven_months,
                 TxProvingCapability::SingleProof,
             )
->>>>>>> e162e0a6
             .await
             .unwrap();
         let block_tx = sender_tx.merge_with(cbtx, Default::default());
@@ -1495,33 +1318,18 @@
             mock_genesis_wallet_state(WalletSecret::devnet_wallet(), network).await;
         let genesis_spending_key = genesis_wallet_state
             .wallet_secret
-<<<<<<< HEAD
-            .nth_generation_spending_key_for_tests(0);
-        let mut genesis_state_lock =
-=======
             .nth_generation_spending_key(0);
-        let genesis =
->>>>>>> e162e0a6
+        let mut genesis =
             mock_genesis_global_state(network, 3, genesis_wallet_state.wallet_secret).await;
         let mut rng = StdRng::seed_from_u64(41251549301u64);
 
-<<<<<<< HEAD
-        let wallet_secret_alice = WalletSecret::new_random();
-        let alice_spending_key = wallet_secret_alice.nth_generation_spending_key_for_tests(0);
-        let mut alice_state_lock = mock_genesis_global_state(network, 3, wallet_secret_alice).await;
-
-        let wallet_secret_bob = WalletSecret::new_random();
-        let bob_spending_key = wallet_secret_bob.nth_generation_spending_key_for_tests(0);
-        let mut bob_state_lock = mock_genesis_global_state(network, 3, wallet_secret_bob).await;
-=======
         let wallet_secret_alice = WalletSecret::new_pseudorandom(rng.gen());
         let alice_spending_key = wallet_secret_alice.nth_generation_spending_key(0);
-        let alice_state_lock = mock_genesis_global_state(network, 3, wallet_secret_alice).await;
+        let mut alice_state_lock = mock_genesis_global_state(network, 3, wallet_secret_alice).await;
 
         let wallet_secret_bob = WalletSecret::new_pseudorandom(rng.gen());
         let bob_spending_key = wallet_secret_bob.nth_generation_spending_key(0);
-        let bob_state_lock = mock_genesis_global_state(network, 3, wallet_secret_bob).await;
->>>>>>> e162e0a6
+        let mut bob_state_lock = mock_genesis_global_state(network, 3, wallet_secret_bob).await;
 
         let genesis_block = Block::genesis_block(network);
         let in_seven_months = genesis_block.kernel.header.timestamp + Timestamp::months(7);
@@ -1529,75 +1337,15 @@
         println!("Generated initial states and genesis block");
 
         // Send two outputs each to Alice and Bob, from genesis receiver
-<<<<<<< HEAD
-        let fee = NeptuneCoins::one();
-        let sender_randomness: Digest = random();
-        let tx_outputs_for_alice = vec![
-            TxOutput::fake_address(
-                Utxo {
-                    lock_script_hash: alice_spending_key.to_address().lock_script().hash(),
-                    coins: NeptuneCoins::new(41).to_native_coins(),
-                },
-                sender_randomness,
-                alice_spending_key.to_address().privacy_digest,
-            ),
-            TxOutput::fake_address(
-                Utxo {
-                    lock_script_hash: alice_spending_key.to_address().lock_script().hash(),
-                    coins: NeptuneCoins::new(59).to_native_coins(),
-                },
-                sender_randomness,
-                alice_spending_key.to_address().privacy_digest,
-            ),
-        ];
-        // Two outputs for Bob
-        let tx_outputs_for_bob = vec![
-            TxOutput::fake_address(
-                Utxo {
-                    lock_script_hash: bob_spending_key.to_address().lock_script().hash(),
-                    coins: NeptuneCoins::new(141).to_native_coins(),
-                },
-                sender_randomness,
-                bob_spending_key.to_address().privacy_digest,
-            ),
-            TxOutput::fake_address(
-                Utxo {
-                    lock_script_hash: bob_spending_key.to_address().lock_script().hash(),
-                    coins: NeptuneCoins::new(59).to_native_coins(),
-                },
-                sender_randomness,
-                bob_spending_key.to_address().privacy_digest,
-            ),
-        ];
-        {
-            let (tx_to_alice_and_bob, expected_utxos_ab) = genesis_state_lock
-                .lock_guard()
-                .await
-                .create_transaction_test_wrapper(
-                    [tx_outputs_for_alice.clone(), tx_outputs_for_bob.clone()].concat(),
-                    fee,
-                    launch + seven_months,
-                )
-                .await
-                .unwrap();
-
-            // inform wallet of any expected utxos from this tx.
-            genesis_state_lock
-                .lock_guard_mut()
-                .await
-                .add_expected_utxos_to_wallet(expected_utxos_ab)
-                .await
-                .unwrap();
-=======
         let sender_randomness: Digest = rng.gen();
         let alice_address = alice_spending_key.to_address();
         let receiver_data_for_alice = vec![
-            UtxoReceiverData::new(
+            TxOutput::offchain(
                 Utxo::new_native_coin(alice_address.lock_script(), NeptuneCoins::new(1)),
                 sender_randomness,
                 alice_address.privacy_digest,
             ),
-            UtxoReceiverData::new(
+            TxOutput::offchain(
                 Utxo::new_native_coin(alice_address.lock_script(), NeptuneCoins::new(9)),
                 sender_randomness,
                 alice_address.privacy_digest,
@@ -1607,12 +1355,12 @@
         let bob_address = bob_spending_key.to_address();
 
         let receiver_data_for_bob = vec![
-            UtxoReceiverData::new(
+            TxOutput::offchain(
                 Utxo::new_native_coin(bob_address.lock_script(), NeptuneCoins::new(2)),
                 sender_randomness,
                 bob_address.privacy_digest,
             ),
-            UtxoReceiverData::new(
+            TxOutput::offchain(
                 Utxo::new_native_coin(bob_address.lock_script(), NeptuneCoins::new(3)),
                 sender_randomness,
                 bob_address.privacy_digest,
@@ -1621,28 +1369,40 @@
 
         println!("Before tx creation");
         let fee = NeptuneCoins::new(1);
-        let tx_to_alice_and_bob = create_transaction_with_timestamp_and_prover_capability(
-            &genesis,
-            [
-                receiver_data_for_alice.clone(),
-                receiver_data_for_bob.clone(),
-            ]
-            .concat(),
-            fee,
-            in_seven_months,
-            TxProvingCapability::SingleProof,
-        )
-        .await
-        .unwrap();
+        let change_key = genesis
+            .global_state_lock
+            .lock_guard()
+            .await
+            .wallet_state
+            .wallet_secret
+            .nth_symmetric_key_for_tests(0);
+        let tx_to_alice_and_bob = genesis
+            .lock_guard()
+            .await
+            .create_transaction_with_prover_capability(
+                &mut [
+                    receiver_data_for_alice.clone(),
+                    receiver_data_for_bob.clone(),
+                ]
+                .concat()
+                .into(),
+                change_key.into(),
+                UtxoNotifyMethod::OffChain,
+                fee,
+                in_seven_months,
+                TxProvingCapability::SingleProof,
+            )
+            .await
+            .unwrap();
         println!("Generated transaction for Alice and Bob.");
 
-        let (cbtx, cb_expected) = genesis
-            .lock_guard_mut()
-            .await
-            .make_coinbase_transaction(NeptuneCoins::zero(), in_seven_months);
+        let (cbtx, cb_expected) = {
+            let genesis_state = genesis.lock_guard().await;
+            make_coinbase_transaction(&genesis_state, NeptuneCoins::zero(), in_seven_months)
+        };
+
         let block_tx = cbtx.merge_with(tx_to_alice_and_bob, Default::default());
         println!("Generated block transaction");
->>>>>>> e162e0a6
 
         let block_1 =
             Block::new_block_from_template(&genesis_block, block_tx, in_seven_months, None);
@@ -1663,24 +1423,12 @@
             let mut genesis_state = genesis.lock_guard_mut().await;
             genesis_state
                 .wallet_state
-<<<<<<< HEAD
-                .add_expected_utxo(ExpectedUtxo::new(
-                    cb_utxo,
-                    cb_output_randomness,
-=======
-                .expected_utxos
-                .add_expected_utxo(
-                    cb_expected.utxo,
-                    cb_expected.sender_randomness,
->>>>>>> e162e0a6
-                    genesis_spending_key.privacy_preimage,
-                    UtxoNotifier::OwnMiner,
-                ))
+                .add_expected_utxo(cb_expected)
                 .await;
         }
         {
             let mut alice_state = alice_state_lock.lock_guard_mut().await;
-            for rec_data in tx_outputs_for_alice {
+            for rec_data in receiver_data_for_alice {
                 alice_state
                     .wallet_state
                     .add_expected_utxo(ExpectedUtxo::new(
@@ -1695,7 +1443,7 @@
 
         {
             let mut bob_state = bob_state_lock.lock_guard_mut().await;
-            for rec_data in tx_outputs_for_bob {
+            for rec_data in receiver_data_for_bob {
                 bob_state
                     .wallet_state
                     .add_expected_utxo(ExpectedUtxo::new(
@@ -1709,28 +1457,15 @@
         }
 
         // Update chain states
-<<<<<<< HEAD
-        for state_lock in [
-            &mut genesis_state_lock,
-            &mut alice_state_lock,
-            &mut bob_state_lock,
-        ] {
-=======
-        for state_lock in [&genesis, &alice_state_lock, &bob_state_lock] {
->>>>>>> e162e0a6
+        for state_lock in [&mut genesis, &mut alice_state_lock, &mut bob_state_lock] {
             let mut state = state_lock.lock_guard_mut().await;
             state.set_new_tip(block_1.clone()).await.unwrap();
         }
 
         {
-<<<<<<< HEAD
-            let genesis_state = genesis_state_lock.lock_guard().await;
-=======
-            let genesis_state = genesis.lock_guard_mut().await;
->>>>>>> e162e0a6
             assert_eq!(
                 3,
-                genesis_state
+                genesis.lock_guard().await
                     .wallet_state
                     .wallet_db
                     .monitored_utxos()
@@ -1758,152 +1493,90 @@
                 .synced_unspent_available_amount(in_seven_months)
         );
 
-<<<<<<< HEAD
-        // Make two transactions: Alice sends two UTXOs to Genesis (50 + 49 coins and 1 in fee)
-        // and Bob sends three UTXOs to genesis (50 + 50 + 98 and 2 in fee)
-        let tx_outputs_from_alice = vec![
-            TxOutput::fake_address(
-                Utxo {
-                    lock_script_hash: genesis_spending_key.to_address().lock_script().hash(),
-                    coins: NeptuneCoins::new(50).to_native_coins(),
-                },
-                random(),
-                genesis_spending_key.to_address().privacy_digest,
-            ),
-            TxOutput::fake_address(
-                Utxo {
-                    lock_script_hash: genesis_spending_key.to_address().lock_script().hash(),
-                    coins: NeptuneCoins::new(49).to_native_coins(),
-                },
-                random(),
-                genesis_spending_key.to_address().privacy_digest,
-=======
         println!("Transactions were received in good order.");
 
         // Make two transactions: Alice sends two UTXOs to Genesis (1 + 8 coins and 1 in fee)
         // and Bob sends three UTXOs to genesis (1 + 1 + 1 and 1 in fee)
         let genesis_address = genesis_spending_key.to_address();
         let receiver_data_from_alice = vec![
-            UtxoReceiverData::new(
+            TxOutput::offchain(
                 Utxo::new_native_coin(genesis_address.lock_script(), NeptuneCoins::new(1)),
                 rng.gen(),
                 genesis_address.privacy_digest,
             ),
-            UtxoReceiverData::new(
+            TxOutput::offchain(
                 Utxo::new_native_coin(genesis_address.lock_script(), NeptuneCoins::new(8)),
                 rng.gen(),
                 genesis_address.privacy_digest,
->>>>>>> e162e0a6
             ),
         ];
-        let (tx_from_alice, expected_utxos_alice) = alice_state_lock
+        let alice_change_key = alice_state_lock
             .lock_guard()
             .await
-<<<<<<< HEAD
-            .create_transaction_test_wrapper(
-                tx_outputs_from_alice.clone(),
-=======
+            .wallet_state
+            .wallet_secret
+            .nth_symmetric_key_for_tests(0)
+            .into();
+        let tx_from_alice = alice_state_lock
+            .lock_guard()
+            .await
             .create_transaction_with_prover_capability(
-                receiver_data_from_alice.clone(),
->>>>>>> e162e0a6
+                &mut receiver_data_from_alice.clone().into(),
+                alice_change_key,
+                UtxoNotifyMethod::OffChain,
                 NeptuneCoins::new(1),
                 in_seven_months,
                 TxProvingCapability::SingleProof,
             )
             .await
             .unwrap();
-<<<<<<< HEAD
-
-        // inform wallet of any expected utxos from this tx.
-        alice_state_lock
-            .lock_guard_mut()
-            .await
-            .add_expected_utxos_to_wallet(expected_utxos_alice)
-            .await
-            .unwrap();
-
-        let tx_outputs_from_bob = vec![
-            TxOutput::fake_address(
-                Utxo {
-                    lock_script_hash: genesis_spending_key.to_address().lock_script().hash(),
-                    coins: NeptuneCoins::new(50).to_native_coins(),
-                },
-                random(),
-                genesis_spending_key.to_address().privacy_digest,
-            ),
-            TxOutput::fake_address(
-                Utxo {
-                    lock_script_hash: genesis_spending_key.to_address().lock_script().hash(),
-                    coins: NeptuneCoins::new(50).to_native_coins(),
-                },
-                random(),
-                genesis_spending_key.to_address().privacy_digest,
-            ),
-            TxOutput::fake_address(
-                Utxo {
-                    lock_script_hash: genesis_spending_key.to_address().lock_script().hash(),
-                    coins: NeptuneCoins::new(98).to_native_coins(),
-                },
-                random(),
-                genesis_spending_key.to_address().privacy_digest,
-            ),
-        ];
-        let (tx_from_bob, expected_utxos_bob) = bob_state_lock
-            .lock_guard()
-            .await
-            .create_transaction_test_wrapper(
-                tx_outputs_from_bob.clone(),
-                NeptuneCoins::new(2),
-                launch + seven_months,
-            )
-            .await
-            .unwrap();
-
-        // inform wallet of any expected utxos from this tx.
-        bob_state_lock
-            .lock_guard_mut()
-            .await
-            .add_expected_utxos_to_wallet(expected_utxos_bob)
-            .await
-            .unwrap();
-=======
         let receiver_data_from_bob = vec![
-            UtxoReceiverData::new(
+            TxOutput::offchain(
                 Utxo::new_native_coin(genesis_address.lock_script(), NeptuneCoins::new(1)),
                 rng.gen(),
                 genesis_address.privacy_digest,
             ),
-            UtxoReceiverData::new(
+            TxOutput::offchain(
                 Utxo::new_native_coin(genesis_address.lock_script(), NeptuneCoins::new(1)),
                 rng.gen(),
                 genesis_address.privacy_digest,
             ),
-            UtxoReceiverData::new(
+            TxOutput::offchain(
                 Utxo::new_native_coin(genesis_address.lock_script(), NeptuneCoins::new(2)),
                 rng.gen(),
                 genesis_address.privacy_digest,
             ),
         ];
-        let tx_from_bob = create_transaction_with_timestamp_and_prover_capability(
-            &bob_state_lock,
-            receiver_data_from_bob.clone(),
-            NeptuneCoins::new(1),
-            in_seven_months,
-            TxProvingCapability::SingleProof,
-        )
-        .await
-        .unwrap();
->>>>>>> e162e0a6
+        let bob_change_key = bob_state_lock
+            .lock_guard()
+            .await
+            .wallet_state
+            .wallet_secret
+            .nth_symmetric_key_for_tests(0)
+            .into();
+        let tx_from_bob = bob_state_lock
+            .lock_guard()
+            .await
+            .create_transaction_with_prover_capability(
+                &mut receiver_data_from_bob.clone().into(),
+                bob_change_key,
+                UtxoNotifyMethod::OffChain,
+                NeptuneCoins::new(1),
+                in_seven_months,
+                TxProvingCapability::SingleProof,
+            )
+            .await
+            .unwrap();
 
         println!("Generated new transaction to Alice and Bob");
 
         // Make block_2 with tx that contains:
         // - 4 inputs: 2 from Alice and 2 from Bob
         // - 6 outputs: 2 from Alice to Genesis, 3 from Bob to Genesis, and 1 coinbase to Genesis
-        let (cbtx2, cb_expected2) = genesis
-            .lock_guard()
-            .await
-            .make_coinbase_transaction(NeptuneCoins::zero(), in_seven_months);
+        let (cbtx2, cb_expected2) = {
+            let genesis_state = genesis.lock_guard().await;
+            make_coinbase_transaction(&genesis_state, NeptuneCoins::zero(), in_seven_months)
+        };
         let block_tx2 = cbtx2
             .merge_with(tx_from_alice, Default::default())
             .merge_with(tx_from_bob, Default::default());
@@ -1917,9 +1590,11 @@
         assert!(block_2.is_valid(&block_1, in_seven_months));
 
         // Expect incoming UTXOs
-<<<<<<< HEAD
-        for rec_data in tx_outputs_from_alice {
-            genesis_state_lock
+        for rec_data in receiver_data_from_alice
+            .into_iter()
+            .chain(receiver_data_from_bob)
+        {
+            genesis
                 .lock_guard_mut()
                 .await
                 .wallet_state
@@ -1932,59 +1607,21 @@
                 .await;
         }
 
-        for rec_data in tx_outputs_from_bob {
-            genesis_state_lock
-=======
-        for rec_data in receiver_data_from_alice
-            .into_iter()
-            .chain(receiver_data_from_bob)
-        {
-            genesis
->>>>>>> e162e0a6
-                .lock_guard_mut()
-                .await
-                .wallet_state
-                .add_expected_utxo(ExpectedUtxo::new(
-                    rec_data.utxo.clone(),
-                    rec_data.sender_randomness,
-                    genesis_spending_key.privacy_preimage,
-                    UtxoNotifier::Cli,
-                ))
-                .await;
-        }
-
+        let expected_utxo = ExpectedUtxo::new(
+            cb_expected2.utxo,
+            cb_expected2.sender_randomness,
+            genesis_spending_key.privacy_preimage,
+            UtxoNotifier::OwnMiner,
+        );
         genesis
             .lock_guard_mut()
             .await
             .wallet_state
-<<<<<<< HEAD
-            .add_expected_utxo(ExpectedUtxo::new(
-                cb_utxo_block_2,
-                cb_sender_randomness_block_2,
-                genesis_spending_key.privacy_preimage,
-                UtxoNotifier::Cli,
-            ))
+            .add_expected_utxo(expected_utxo)
             .await;
 
         // Update chain states
-        for state_lock in [
-            &mut genesis_state_lock,
-            &mut alice_state_lock,
-            &mut bob_state_lock,
-        ] {
-=======
-            .expected_utxos
-            .add_expected_utxo(
-                cb_expected2.utxo,
-                cb_expected2.sender_randomness,
-                genesis_spending_key.privacy_preimage,
-                UtxoNotifier::OwnMiner,
-            )
-            .unwrap();
-
-        // Update chain states
-        for state_lock in [&genesis, &alice_state_lock, &bob_state_lock] {
->>>>>>> e162e0a6
+        for state_lock in [&mut genesis, &mut alice_state_lock, &mut bob_state_lock] {
             let mut state = state_lock.lock_guard_mut().await;
             state.set_new_tip(block_2.clone()).await.unwrap();
         }
@@ -3176,13 +2813,6 @@
         Ok(())
     }
 
-<<<<<<< HEAD
-=======
-    use crate::config_models::cli_args;
-    use crate::config_models::data_directory::DataDirectory;
-    use crate::util_types::test_shared::mutator_set::mock_item_mp_rr_for_init_msa;
-
->>>>>>> e162e0a6
     #[traced_test]
     #[tokio::test]
     async fn can_initialize_mutator_set_database() {
