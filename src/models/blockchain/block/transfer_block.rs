<<<<<<< HEAD
use get_size::GetSize;
=======
>>>>>>> e162e0a6
use serde::Deserialize;
use serde::Serialize;
use tasm_lib::triton_vm::proof::Proof;

<<<<<<< HEAD
use crate::models::blockchain::block::BFieldCodec;

use super::block_body::BlockBody;
use super::block_header::BlockHeader;

#[derive(Clone, Debug, PartialEq, Serialize, Deserialize, Eq, BFieldCodec, GetSize)]
pub enum ProofType {
    Unimplemented, // temporary, can should be removed once all Proof's are implemented.
    Proof(Proof),
}
=======
use super::block_body::BlockBody;
use super::block_header::BlockHeader;
>>>>>>> e162e0a6

/// Data structure for communicating blocks with peers. The hash digest is not
/// communicated such that the receiver is forced to calculate it themselves.
#[derive(Clone, Debug, PartialEq, Serialize, Deserialize, Eq)]
pub struct TransferBlock {
    pub header: BlockHeader,
    pub body: BlockBody,
    pub proof: Proof,
}<|MERGE_RESOLUTION|>--- conflicted
+++ resolved
@@ -1,26 +1,9 @@
-<<<<<<< HEAD
-use get_size::GetSize;
-=======
->>>>>>> e162e0a6
 use serde::Deserialize;
 use serde::Serialize;
 use tasm_lib::triton_vm::proof::Proof;
 
-<<<<<<< HEAD
-use crate::models::blockchain::block::BFieldCodec;
-
 use super::block_body::BlockBody;
 use super::block_header::BlockHeader;
-
-#[derive(Clone, Debug, PartialEq, Serialize, Deserialize, Eq, BFieldCodec, GetSize)]
-pub enum ProofType {
-    Unimplemented, // temporary, can should be removed once all Proof's are implemented.
-    Proof(Proof),
-}
-=======
-use super::block_body::BlockBody;
-use super::block_header::BlockHeader;
->>>>>>> e162e0a6
 
 /// Data structure for communicating blocks with peers. The hash digest is not
 /// communicated such that the receiver is forced to calculate it themselves.
